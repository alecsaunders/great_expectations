import logging
import os
import re
from typing import List, Optional

import great_expectations.exceptions as ge_exceptions
from great_expectations.core.batch import BatchDefinition
from great_expectations.core.batch_spec import AzureBatchSpec, PathBatchSpec
from great_expectations.datasource.data_connector.asset import Asset
from great_expectations.datasource.data_connector.configured_asset_file_path_data_connector import (
    ConfiguredAssetFilePathDataConnector,
)
from great_expectations.datasource.data_connector.util import list_azure_keys
from great_expectations.execution_engine import (
    ExecutionEngine,
    PandasExecutionEngine,
    SparkDFExecutionEngine,
)

logger = logging.getLogger(__name__)

try:
    from azure.storage.blob import BlobServiceClient
except ImportError:
    BlobServiceClient = None
    logger.debug(
        "Unable to load BlobServiceClient connection object; install optional Azure Storage Blob dependency for support"
    )


class ConfiguredAssetAzureDataConnector(ConfiguredAssetFilePathDataConnector):
    """
    Extension of ConfiguredAssetFilePathDataConnector used to connect to Azure

    DataConnectors produce identifying information, called "batch_spec" that ExecutionEngines
    can use to get individual batches of data. They add flexibility in how to obtain data
    such as with time-based partitioning, splitting and sampling, or other techniques appropriate
    for obtaining batches of data.

    The ConfiguredAssetAzureDataConnector is one of two classes (InferredAssetAzureDataConnector being the
    other one) designed for connecting to data on Azure.

    A ConfiguredAssetAzureDataConnector requires an explicit specification of each DataAsset you want to connect to.
    This allows more fine-tuning, but also requires more setup.

    As much of the interaction with the SDK is done through a BlobServiceClient, please refer to the official
    docs if a greater understanding of the supported authentication methods and general functionality is desired.
    Source: https://docs.microsoft.com/en-us/python/api/azure-storage-blob/azure.storage.blob.blobserviceclient?view=azure-python
    """

    def __init__(
        self,
        name: str,
        datasource_name: str,
        bucket: str,
        assets: dict,
        execution_engine: Optional[ExecutionEngine] = None,
        default_regex: Optional[dict] = None,
        sorters: Optional[list] = None,
        prefix: str = "",
        delimiter: str = "/",
        azure_options: Optional[dict] = None,
        batch_spec_passthrough: Optional[dict] = None,
    ):
        """
        ConfiguredAssetDataConnector for connecting to Azure.

        Args:
            name (str): required name for DataConnector
            datasource_name (str): required name for datasource
            bucket (str): container name for Azure Blob Storage
            assets (dict): dict of asset configuration (required for ConfiguredAssetDataConnector)
            execution_engine (ExecutionEngine): optional reference to ExecutionEngine
            default_regex (dict): optional regex configuration for filtering data_references
            sorters (list): optional list of sorters for sorting data_references
            prefix (str): Azure prefix
            delimiter (str): Azure delimiter
            azure_options (dict): wrapper object for **kwargs
            batch_spec_passthrough (dict): dictionary with keys that will be added directly to batch_spec
        """
        logger.debug(f'Constructing ConfiguredAssetAzureDataConnector "{name}".')

        super().__init__(
            name=name,
            datasource_name=datasource_name,
            execution_engine=execution_engine,
            assets=assets,
            default_regex=default_regex,
            sorters=sorters,
            batch_spec_passthrough=batch_spec_passthrough,
        )
        self._bucket = bucket
        self._prefix = os.path.join(prefix, "")
        self._delimiter = delimiter

        if azure_options is None:
            azure_options = {}

        # Thanks to schema validation, we are guaranteed to have one of `conn_str` or `account_url` to
        # use in authentication (but not both). If the format or content of the provided keys is invalid,
        # the assignment of `self._account_name` and `self._azure` will fail and an error will be raised.
        conn_str: Optional[str] = azure_options.get("conn_str")
        account_url: Optional[str] = azure_options.get("account_url")
        assert bool(conn_str) ^ bool(
            account_url
        ), "You must provide one of `conn_str` or `account_url` to the `azure_options` key in your config (but not both)"

        try:
            if conn_str is not None:
                self._account_name = re.search(
                    r".*?AccountName=(.+?);.*?", conn_str
                ).group(1)
                self._azure = BlobServiceClient.from_connection_string(**azure_options)
            elif account_url is not None:
                self._account_name = re.search(
                    r"(?:https?://)?(.+?).blob.core.windows.net", account_url
                ).group(1)
                self._azure = BlobServiceClient(**azure_options)
        except (TypeError, AttributeError):
            raise ImportError(
                "Unable to load Azure BlobServiceClient (it is required for ConfiguredAssetAzureDataConnector). \
                Please ensure that you have provided the appropriate keys to `azure_options` for authentication."
            )

    def build_batch_spec(self, batch_definition: BatchDefinition) -> AzureBatchSpec:
        """
        Build BatchSpec from batch_definition by calling DataConnector's build_batch_spec function.

        Args:
            batch_definition (BatchDefinition): to be used to build batch_spec

        Returns:
            BatchSpec built from batch_definition
        """
        batch_spec: PathBatchSpec = super().build_batch_spec(
            batch_definition=batch_definition
        )
        return AzureBatchSpec(batch_spec)

    def _get_data_reference_list_for_asset(self, asset: Optional[Asset]) -> List[str]:
        # query_options keys must adhere to argument names used in Azure `walk_blobs()`
        # API: https://docs.microsoft.com/en-us/python/api/azure-storage-blob/azure.storage.blob.containerclient?view=azure-python#walk-blobs-name-starts-with-none--include-none--delimiter--------kwargs-
        query_options: dict = {
            "container": self._bucket,
            "name_starts_with": self._prefix,
            "delimiter": self._delimiter,
        }
        if asset is not None:
            if asset.bucket:
                query_options["container"] = asset.bucket
            if asset.prefix:
                query_options["name_starts_with"] = asset.prefix
            if asset.delimiter:
                query_options["delimiter"] = asset.delimiter

        path_list: List[str] = list_azure_keys(
            azure=self._azure,
            query_options=query_options,
            recursive=False,
        )
        return path_list

    def _get_full_file_path_for_asset(
        self, path: str, asset: Optional[Asset] = None
    ) -> str:
        # asset isn't used in this method.
        # It's only kept for compatibility with parent methods.
<<<<<<< HEAD
        return os.path.join(
            f"{self._account_name}.blob.core.windows.net", self._bucket, path
        )
=======
        # Pandas and Spark execution engines utilize separate path formats for accessing Azure Blob Storage service.
        full_path: str
        if isinstance(self.execution_engine, PandasExecutionEngine):
            full_path = os.path.join(
                f"{self._account_name}.blob.core.windows.net", self._container, path
            )
        elif isinstance(self.execution_engine, SparkDFExecutionEngine):
            full_path = os.path.join(
                f"{self._container}@{self._account_name}.blob.core.windows.net", path
            )
            full_path = f"wasbs://{full_path}"
        else:
            raise ge_exceptions.DataConnectorError(
                f"""Illegal ExecutionEngine type "{str(type(self.execution_engine))}" used in \
"{self.__class__.__name__}".
"""
            )

        return full_path
>>>>>>> 21b3e20d
<|MERGE_RESOLUTION|>--- conflicted
+++ resolved
@@ -163,13 +163,8 @@
     def _get_full_file_path_for_asset(
         self, path: str, asset: Optional[Asset] = None
     ) -> str:
-        # asset isn't used in this method.
+        # Asset isn't used in this method.
         # It's only kept for compatibility with parent methods.
-<<<<<<< HEAD
-        return os.path.join(
-            f"{self._account_name}.blob.core.windows.net", self._bucket, path
-        )
-=======
         # Pandas and Spark execution engines utilize separate path formats for accessing Azure Blob Storage service.
         full_path: str
         if isinstance(self.execution_engine, PandasExecutionEngine):
@@ -188,5 +183,4 @@
 """
             )
 
-        return full_path
->>>>>>> 21b3e20d
+        return full_path