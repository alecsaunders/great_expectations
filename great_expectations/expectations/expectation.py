--- conflicted
+++ resolved
@@ -1469,10 +1469,10 @@
                 [key in keys for key in {"maturity", "tags", "contributors"}]
             )
             has_no_forbidden_keys = all(
-<<<<<<< HEAD
                 [
                     key
                     in {
+                        "maturity",
                         "tags",
                         "contributors",
                         "requirements",
@@ -1483,9 +1483,6 @@
                     }
                     for key in keys
                 ]
-=======
-                [key in {"maturity", "tags", "contributors", "package"} for key in keys]
->>>>>>> 3722742f
             )
             if has_all_required_keys and has_no_forbidden_keys:
                 augmented_library_metadata["library_metadata_passed_checks"] = True
