--- conflicted
+++ resolved
@@ -33,10 +33,7 @@
     AugmentedLibraryMetadata,
     ExecutedExpectationTestCase,
     ExpectationDescriptionDiagnostics,
-<<<<<<< HEAD
-=======
     ExpectationDiagnosticMaturityMessages,
->>>>>>> 0f0a3b43
     ExpectationErrorDiagnostics,
     ExpectationExecutionEngineDiagnostics,
     ExpectationMetricDiagnostics,
@@ -922,15 +919,9 @@
         incompleteness of the Expectation's implementation (e.g., declaring a dependency on Metrics
         that do not exist). These errors are added under "errors" key in the report.
         """
-<<<<<<< HEAD
 
         # errors :List[ExpectationErrorDiagnostics] = []
 
-=======
-
-        # errors :List[ExpectationErrorDiagnostics] = []
-
->>>>>>> 0f0a3b43
         library_metadata: ExpectationDescriptionDiagnostics = (
             self._get_augmented_library_metadata()
         )
@@ -966,13 +957,6 @@
                 registered_metrics=_registered_metrics,
             )
         )
-<<<<<<< HEAD
-
-        test_results: List[ExpectationTestDiagnostics] = self._get_test_results(
-            expectation_type=description_diagnostics.snake_name,
-            test_data_cases=examples,
-            execution_engine_diagnostics=introspected_execution_engines,
-=======
 
         test_results: List[ExpectationTestDiagnostics] = self._get_test_results(
             expectation_type=description_diagnostics.snake_name,
@@ -988,7 +972,6 @@
                 tests=test_results,
                 execution_engines=introspected_execution_engines,
             )
->>>>>>> 0f0a3b43
         )
 
         return ExpectationDiagnostics(
@@ -1000,10 +983,7 @@
             metrics=metric_diagnostics_list,
             execution_engines=introspected_execution_engines,
             tests=test_results,
-<<<<<<< HEAD
-=======
             maturity_checklist=maturity_checklist,
->>>>>>> 0f0a3b43
             errors=[],  #!!!FIXME!!!
         )
 
@@ -1053,10 +1033,7 @@
             if len(included_test_cases) > 0:
                 copied_example = deepcopy(example)
                 copied_example["tests"] = included_test_cases
-<<<<<<< HEAD
-=======
                 copied_example.pop("test_backends", None)
->>>>>>> 0f0a3b43
                 included_examples.append(ExpectationTestDataCases(**copied_example))
 
         return included_examples
@@ -1241,7 +1218,6 @@
         execution_engine_diagnostics: ExpectationExecutionEngineDiagnostics,
     ):
         """This is a placeholder method to adapt the typed objects used to build ExpectationDiagnostics with the untyped dictionaries used in generate_expectation_tests"""
-<<<<<<< HEAD
         # retrofitted_examples = []
         # for test_data_cases in test_data_cases:
         #     retro_test_data_case = test_data_cases.to_dict()
@@ -1266,31 +1242,6 @@
             execution_engine_diagnostics=execution_engine_diagnostics,
         )
         return parameterized_tests
-=======
-        retrofitted_examples = []
-        for test_data_cases in test_data_cases:
-            retro_test_data_case = test_data_cases.to_dict()
-
-            retro_test_cases = []
-            for test_case in test_data_cases.tests:
-                retro_test_case = test_case.to_dict()
-                retro_test_case["in"] = retro_test_case["input"]
-                retro_test_case["out"] = retro_test_case["output"]
-                del retro_test_case["input"]
-                del retro_test_case["output"]
-
-                retro_test_cases.append(retro_test_case)
-
-            retro_test_data_case["tests"] = retro_test_cases
-
-            retrofitted_examples.append(retro_test_data_case)
-
-        return generate_expectation_tests(
-            expectation_type=snake_name,
-            examples_config=retrofitted_examples,
-            expectation_execution_engines_dict=execution_engine_diagnostics.to_dict(),
-        )
->>>>>>> 0f0a3b43
 
     def _get_rendered_result_as_string(self, rendered_result) -> str:
         """Convenience method to get rendered results as strings."""
@@ -1357,11 +1308,8 @@
                         rendered_result = renderer(
                             configuration=executed_test_case[
                                 "expectation_configuration"
-<<<<<<< HEAD
                             ].to_dict(),
-=======
                             ],
->>>>>>> 0f0a3b43
                             result=executed_test_case["validation_result"],
                         )
                         rendered_result_str = self._get_rendered_result_as_string(
@@ -1472,21 +1420,10 @@
 
             keys = self.library_metadata.keys()
             has_all_required_keys = all(
-<<<<<<< HEAD
                 [key in keys for key in {"maturity", "tags", "contributors"}]
             )
             has_no_forbidden_keys = all(
                 [key in {"maturity", "tags", "contributors", "package"} for key in keys]
-            )
-            if has_all_required_keys and has_no_forbidden_keys:
-                augmented_library_metadata["library_metadata_passed_checks"] = True
-
-        return AugmentedLibraryMetadata.from_legacy_dict(augmented_library_metadata)
-=======
-                [key in keys for key in {"tags", "contributors"}]
-            )
-            has_no_forbidden_keys = all(
-                [key in {"tags", "contributors", "package"} for key in keys]
             )
             if has_all_required_keys and has_no_forbidden_keys:
                 augmented_library_metadata["library_metadata_passed_checks"] = True
@@ -1524,7 +1461,6 @@
             beta=beta_checks,
             production=production_checks,
         )
->>>>>>> 0f0a3b43
 
 
 class TableExpectation(Expectation, ABC):
