import inspect
import logging
from typing import Dict, Optional

import numpy as np
import pandas as pd

from great_expectations.core import ExpectationConfiguration
from great_expectations.exceptions import InvalidExpectationConfigurationError
from great_expectations.execution_engine import (
    ExecutionEngine,
    PandasExecutionEngine,
    SparkDFExecutionEngine,
    SqlAlchemyExecutionEngine,
)
from great_expectations.expectations.core.expect_column_values_to_be_of_type import (
    _get_dialect_type_module,
    _native_type_type_map,
)
from great_expectations.expectations.expectation import ColumnMapExpectation
from great_expectations.expectations.registry import get_metric_kwargs
from great_expectations.expectations.util import render_evaluation_parameter_string
from great_expectations.render.renderer.renderer import renderer
from great_expectations.render.types import RenderedStringTemplateContent
from great_expectations.render.util import (
    num_to_str,
    parse_row_condition_string_pandas_engine,
    substitute_none_for_missing,
)
from great_expectations.validator.metric_configuration import MetricConfiguration

logger = logging.getLogger(__name__)

try:
    import pyspark.sql.types as sparktypes
except ImportError as e:
    logger.debug(str(e))
    logger.debug(
        "Unable to load spark context; install optional spark dependency for support."
    )


class ExpectColumnValuesToBeInTypeList(ColumnMapExpectation):
    """
    Expect a column to contain values from a specified type list.

    expect_column_values_to_be_in_type_list is a \
    :func:`column_map_expectation <great_expectations.execution_engine.execution_engine.MetaExecutionEngine
    .column_map_expectation>` for typed-column backends,
    and also for PandasDataset where the column dtype provides an unambiguous constraints (any dtype except
    'object'). For PandasDataset columns with dtype of 'object' expect_column_values_to_be_of_type is a
    :func:`column_map_expectation <great_expectations.dataset.dataset.MetaDataset.column_map_expectation>` and will
    independently check each row's type.

    Args:
        column (str): \
            The column name.
        type_list (str): \
            A list of strings representing the data type that each column should have as entries. Valid types are
            defined by the current backend implementation and are dynamically loaded. For example, valid types for
            PandasDataset include any numpy dtype values (such as 'int64') or native python types (such as 'int'),
            whereas valid types for a SqlAlchemyDataset include types named by the current driver such as 'INTEGER'
            in most SQL dialects and 'TEXT' in dialects such as postgresql. Valid types for SparkDFDataset include
            'StringType', 'BooleanType' and other pyspark-defined type names.

    Keyword Args:
        mostly (None or a float between 0 and 1): \
            Return `"success": True` if at least mostly fraction of values match the expectation. \
            For more detail, see :ref:`mostly`.

    Other Parameters:
        result_format (str or None): \
            Which output mode to use: `BOOLEAN_ONLY`, `BASIC`, `COMPLETE`, or `SUMMARY`.
            For more detail, see :ref:`result_format <result_format>`.
        include_config (boolean): \
            If True, then include the expectation config as part of the result object. \
            For more detail, see :ref:`include_config`.
        catch_exceptions (boolean or None): \
            If True, then catch exceptions and include them as part of the result object. \
            For more detail, see :ref:`catch_exceptions`.
        meta (dict or None): \
            A JSON-serializable dictionary (nesting allowed) that will be included in the output without \
            modification. For more detail, see :ref:`meta`.

    Returns:
        An ExpectationSuiteValidationResult

        Exact fields vary depending on the values passed to :ref:`result_format <result_format>` and
        :ref:`include_config`, :ref:`catch_exceptions`, and :ref:`meta`.

    See also:
        :func:`expect_column_values_to_be_of_type \
        <great_expectations.dataset.dataset.Dataset.expect_column_values_to_be_of_type>`
    """

    # This dictionary contains metadata for display in the public gallery
    library_metadata = {
        "maturity": "production",
        "package": "great_expectations",
        "tags": ["core expectation", "column map expectation"],
        "contributors": ["@great_expectations"],
        "requirements": [],
    }

    map_metric = "column_values.in_type_list"

    success_keys = (
        "type_list",
        "mostly",
    )
    default_kwarg_values = {
        "type_list": None,
        "mostly": 1,
        "result_format": "BASIC",
        "include_config": True,
        "catch_exceptions": False,
    }

    def validate_configuration(self, configuration: Optional[ExpectationConfiguration]):
        super().validate_configuration(configuration)
        try:
            assert "type_list" in configuration.kwargs, "type_list is required"
            assert (
                isinstance(configuration.kwargs["type_list"], (list, dict))
                or configuration.kwargs["type_list"] is None
            ), "type_list must be a list or None"
            if isinstance(configuration.kwargs["type_list"], dict):
                assert (
                    "$PARAMETER" in configuration.kwargs["type_list"]
                ), 'Evaluation Parameter dict for type_list kwarg must have "$PARAMETER" key.'
        except AssertionError as e:
            raise InvalidExpectationConfigurationError(str(e))
        return True

    @classmethod
    @renderer(renderer_type="renderer.prescriptive")
    @render_evaluation_parameter_string
    def _prescriptive_renderer(
        cls,
        configuration=None,
        result=None,
        language=None,
        runtime_configuration=None,
        **kwargs
    ):
        runtime_configuration = runtime_configuration or {}
        include_column_name = runtime_configuration.get("include_column_name", True)
        include_column_name = (
            include_column_name if include_column_name is not None else True
        )
        styling = runtime_configuration.get("styling")
        params = substitute_none_for_missing(
            configuration.kwargs,
            ["column", "type_list", "mostly", "row_condition", "condition_parser"],
        )

        if params["type_list"] is not None:
            for i, v in enumerate(params["type_list"]):
                params["v__" + str(i)] = v
            values_string = " ".join(
                ["$v__" + str(i) for i, v in enumerate(params["type_list"])]
            )

            if params["mostly"] is not None:
                params["mostly_pct"] = num_to_str(
                    params["mostly"] * 100, precision=15, no_scientific=True
                )
                # params["mostly_pct"] = "{:.14f}".format(params["mostly"]*100).rstrip("0").rstrip(".")
                if include_column_name:
                    template_str = (
                        "$column value types must belong to this set: "
                        + values_string
                        + ", at least $mostly_pct % of the time."
                    )
                else:
                    template_str = (
                        "value types must belong to this set: "
                        + values_string
                        + ", at least $mostly_pct % of the time."
                    )
            else:
                if include_column_name:
                    template_str = (
                        "$column value types must belong to this set: "
                        + values_string
                        + "."
                    )
                else:
                    template_str = (
                        "value types must belong to this set: " + values_string + "."
                    )
        else:
            if include_column_name:
                template_str = "$column value types may be any value, but observed value will be reported"
            else:
                template_str = (
                    "value types may be any value, but observed value will be reported"
                )

        if params["row_condition"] is not None:
            (
                conditional_template_str,
                conditional_params,
            ) = parse_row_condition_string_pandas_engine(params["row_condition"])
            template_str = conditional_template_str + ", then " + template_str
            params.update(conditional_params)

<<<<<<< HEAD
        params_with_json_schema = {
            "column": {"schema": {"type": "string"}, "value": params.get("column")},
            "type_list": {
                "schema": {"type": "array"},
                "value": params.get("type_list"),
            },
            "mostly": {"schema": {"type": "number"}, "value": params.get("mostly")},
            "row_condition": {
                "schema": {"type": "string"},
                "value": params.get("row_condition"),
            },
            "condition_parser": {
                "schema": {"type": "string"},
                "value": params.get("condition_parser"),
            },
        }

        return (template_str, params, params_with_json_schema, styling)

    @classmethod
    @renderer(renderer_type="renderer.prescriptive")
    @render_evaluation_parameter_string
    def _prescriptive_renderer(
        cls,
        configuration=None,
        result=None,
        language=None,
        runtime_configuration=None,
        **kwargs,
    ):
        (
            template_str,
            params,
            params_with_json_schema,
            styling,
        ) = cls._atomic_prescriptive_template(
            configuration, result, language, runtime_configuration, **kwargs
        )

=======
>>>>>>> f20bb528
        return [
            RenderedStringTemplateContent(
                **{
                    "content_block_type": "string_template",
                    "string_template": {
                        "template": template_str,
                        "params": params,
                        "styling": styling,
                    },
                }
            )
        ]

    def _validate_pandas(
        self,
        actual_column_type,
        expected_types_list,
    ):
        if expected_types_list is None:
            success = True
        else:
            comp_types = []
            for type_ in expected_types_list:
                try:
                    comp_types.append(np.dtype(type_).type)
                    comp_types.append(np.dtype(type_))
                except TypeError:
                    try:
                        pd_type = getattr(pd, type_)
                        if isinstance(pd_type, type):
                            comp_types.append(pd_type)
                    except AttributeError:
                        pass

                    try:
                        pd_type = getattr(pd.core.dtypes.dtypes, type_)
                        if isinstance(pd_type, type):
                            comp_types.append(pd_type)
                    except AttributeError:
                        pass

                native_type = _native_type_type_map(type_)
                if native_type is not None:
                    comp_types.extend(native_type)

            success = actual_column_type in comp_types

        return {
            "success": success,
            "result": {"observed_value": actual_column_type.type.__name__},
        }

    def _validate_sqlalchemy(
        self, actual_column_type, expected_types_list, execution_engine
    ):
        # Our goal is to be as explicit as possible. We will match the dialect
        # if that is possible. If there is no dialect available, we *will*
        # match against a top-level SqlAlchemy type.
        #
        # This is intended to be a conservative approach.
        #
        # In particular, we *exclude* types that would be valid under an ORM
        # such as "float" for postgresql with this approach

        if expected_types_list is None:
            success = True
        else:
            types = []
            type_module = _get_dialect_type_module(execution_engine=execution_engine)
            for type_ in expected_types_list:
                try:
                    potential_type = getattr(type_module, type_)
                    # In the case of the PyAthena dialect we need to verify that
                    # the type returned is indeed a type and not an instance.
                    if not inspect.isclass(potential_type):
                        real_type = type(potential_type)
                    else:
                        real_type = potential_type
                    types.append(real_type)
                except AttributeError:
                    logger.debug("Unrecognized type: %s" % type_)
            if len(types) == 0:
                logger.warning(
                    "No recognized sqlalchemy types in type_list for current dialect."
                )
            types = tuple(types)
            success = isinstance(actual_column_type, types)

        return {
            "success": success,
            "result": {"observed_value": type(actual_column_type).__name__},
        }

    def _validate_spark(
        self,
        actual_column_type,
        expected_types_list,
    ):
        if expected_types_list is None:
            success = True
        else:
            types = []
            for type_ in expected_types_list:
                try:
                    type_class = getattr(sparktypes, type_)
                    types.append(type_class)
                except AttributeError:
                    logger.debug("Unrecognized type: %s" % type_)
            if len(types) == 0:
                raise ValueError("No recognized spark types in expected_types_list")
            types = tuple(types)
            success = isinstance(actual_column_type, types)
        return {
            "success": success,
            "result": {"observed_value": type(actual_column_type).__name__},
        }

    def get_validation_dependencies(
        self,
        configuration: Optional[ExpectationConfiguration] = None,
        execution_engine: Optional[ExecutionEngine] = None,
        runtime_configuration: Optional[dict] = None,
    ):
        # This calls TableExpectation.get_validation_dependencies to set baseline dependencies for the aggregate version
        # of the expectation.
        # We need to keep this as super(ColumnMapExpectation, self), which calls
        # TableExpectation.get_validation_dependencies instead of ColumnMapExpectation.get_validation_dependencies.
        # This is because the map version of this expectation is only supported for Pandas, so we want the aggregate
        # version for the other backends.
        dependencies = super(ColumnMapExpectation, self).get_validation_dependencies(
            configuration, execution_engine, runtime_configuration
        )

        # Only PandasExecutionEngine supports the column map version of the expectation.
        if isinstance(execution_engine, PandasExecutionEngine):
            column_name = configuration.kwargs.get("column")
            expected_types_list = configuration.kwargs.get("type_list")
            metric_kwargs = get_metric_kwargs(
                configuration=configuration,
                metric_name="table.column_types",
                runtime_configuration=runtime_configuration,
            )
            metric_domain_kwargs = metric_kwargs.get("metric_domain_kwargs")
            metric_value_kwargs = metric_kwargs.get("metric_value_kwargs")
            table_column_types_configuration = MetricConfiguration(
                "table.column_types",
                metric_domain_kwargs=metric_domain_kwargs,
                metric_value_kwargs=metric_value_kwargs,
            )
            actual_column_types_list = execution_engine.resolve_metrics(
                [table_column_types_configuration]
            )[table_column_types_configuration.id]
            actual_column_type = [
                type_dict["type"]
                for type_dict in actual_column_types_list
                if type_dict["name"] == column_name
            ][0]

            # only use column map version if column dtype is object
            if (
                actual_column_type.type.__name__ == "object_"
                and expected_types_list is not None
            ):
                # this resets dependencies using  ColumnMapExpectation.get_validation_dependencies
                dependencies = super().get_validation_dependencies(
                    configuration, execution_engine, runtime_configuration
                )

        # this adds table.column_types dependency for both aggregate and map versions of expectation
        column_types_metric_kwargs = get_metric_kwargs(
            metric_name="table.column_types",
            configuration=configuration,
            runtime_configuration=runtime_configuration,
        )
        dependencies["metrics"]["table.column_types"] = MetricConfiguration(
            metric_name="table.column_types",
            metric_domain_kwargs=column_types_metric_kwargs["metric_domain_kwargs"],
            metric_value_kwargs=column_types_metric_kwargs["metric_value_kwargs"],
        )

        return dependencies

    def _validate(
        self,
        configuration: ExpectationConfiguration,
        metrics: Dict,
        runtime_configuration: dict = None,
        execution_engine: ExecutionEngine = None,
    ):
        column_name = configuration.kwargs.get("column")
        expected_types_list = configuration.kwargs.get("type_list")
        actual_column_types_list = metrics.get("table.column_types")
        actual_column_type = [
            type_dict["type"]
            for type_dict in actual_column_types_list
            if type_dict["name"] == column_name
        ][0]

        if isinstance(execution_engine, PandasExecutionEngine):
            # only PandasExecutionEngine supports map version of expectation and
            # only when column type is object
            if (
                actual_column_type.type.__name__ == "object_"
                and expected_types_list is not None
            ):
                # this calls ColumnMapMetric._validate
                return super()._validate(
                    configuration, metrics, runtime_configuration, execution_engine
                )
            return self._validate_pandas(
                actual_column_type=actual_column_type,
                expected_types_list=expected_types_list,
            )
        elif isinstance(execution_engine, SqlAlchemyExecutionEngine):
            return self._validate_sqlalchemy(
                actual_column_type=actual_column_type,
                expected_types_list=expected_types_list,
                execution_engine=execution_engine,
            )
        elif isinstance(execution_engine, SparkDFExecutionEngine):
            return self._validate_spark(
                actual_column_type=actual_column_type,
                expected_types_list=expected_types_list,
            )<|MERGE_RESOLUTION|>--- conflicted
+++ resolved
@@ -141,7 +141,7 @@
         result=None,
         language=None,
         runtime_configuration=None,
-        **kwargs
+        **kwargs,
     ):
         runtime_configuration = runtime_configuration or {}
         include_column_name = runtime_configuration.get("include_column_name", True)
@@ -205,7 +205,6 @@
             template_str = conditional_template_str + ", then " + template_str
             params.update(conditional_params)
 
-<<<<<<< HEAD
         params_with_json_schema = {
             "column": {"schema": {"type": "string"}, "value": params.get("column")},
             "type_list": {
@@ -245,8 +244,6 @@
             configuration, result, language, runtime_configuration, **kwargs
         )
 
-=======
->>>>>>> f20bb528
         return [
             RenderedStringTemplateContent(
                 **{
