--- conflicted
+++ resolved
@@ -514,19 +514,12 @@
         gcs_response_object = bucket.get_blob(gcs_object_key)
         return gcs_response_object.download_as_string().decode("utf-8")
 
-<<<<<<< HEAD
     def _set(self, key, value, content_encoding='utf-8',
              content_type='application/json'):
         gcs_object_key = os.path.join(
             self.prefix,
             self._convert_key_to_filepath(key)
         )
-=======
-    def _set(
-        self, key, value, content_encoding="utf-8", content_type="application/json"
-    ):
-        gcs_object_key = os.path.join(self.prefix, self._convert_key_to_filepath(key))
->>>>>>> 9e43c04f
 
         from google.cloud import storage
 
@@ -548,25 +541,15 @@
         from google.cloud import storage
 
         gcs = storage.Client(self.project)
-
+      
         for blob in gcs.list_blobs(self.bucket, prefix=self.prefix):
             gcs_object_name = blob.name
-<<<<<<< HEAD
-            gcs_object_key = os.path.relpath(
-                gcs_object_name,
-                self.prefix,
-            )
+            gcs_object_key = os.path.relpath(gcs_object_name, self.prefix,)
             if self.filepath_prefix and not gcs_object_key.startswith(self.filepath_prefix):
                 continue
             elif self.filepath_suffix and not gcs_object_key.endswith(self.filepath_suffix):
                 continue
-            key = os.path.join(
-                self.prefix,
-                gcs_object_key)
-=======
-            gcs_object_key = os.path.relpath(gcs_object_name, self.prefix,)
             key = os.path.join(self.prefix, gcs_object_key)
->>>>>>> 9e43c04f
             if key:
                 key_list.append(key)
         return key_list
