--- conflicted
+++ resolved
@@ -70,13 +70,8 @@
     def _load_project_config(self):
         # TODO: What if the project config file does not exist?
         # TODO: Should we merge the project config file with the global config file?
-<<<<<<< HEAD
         with open(os.path.join(self.context_root_directory, "great_expectations.yml"), "r") as data:
             return yaml.safe_load(data) or {}
-=======
-        with open(os.path.join(self.context_root_directory, "great_expectations", "great_expectations.yml"), "r") as data:
-            self._project_config = yaml.safe_load(data) or {}
->>>>>>> 3761485e
 
     def _save_project_config(self):
         with open(os.path.join(self.context_root_directory, "great_expectations.yml"), "w") as data:
@@ -257,8 +252,8 @@
         result = [os.path.splitext(os.path.relpath(y, root_path))[0] for x in os.walk(root_path) for y in glob(os.path.join(x[0], '*.json'))]
         return result
 
-    def _find_data_asset_config(data_asset_name, batch_kwargs):
-        configs = self.list_expectations_configs
+    def _find_data_asset_config(self, data_asset_name, batch_kwargs):
+        configs = self.list_expectations_configs()
         if data_asset_name in configs:
             return self.get_data_asset_config(data_asset_name)
         else:
@@ -402,7 +397,7 @@
             "data_assets": {}
         }
 
-        known_assets = self.list_data_asset_configs()
+        known_assets = self.list_expectations_configs()
         config_paths = [y for x in os.walk(self.directory) for y in glob(os.path.join(x[0], '*.json'))]
 
         for config_file in config_paths:
