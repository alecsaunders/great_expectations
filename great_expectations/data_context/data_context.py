# -*- coding: utf-8 -*-

import os
import json
import logging
from ruamel.yaml import YAML
import sys
import copy
import errno
from glob import glob
from six import string_types
import datetime
import shutil

from .util import NormalizedDataAssetName, get_slack_callback, safe_mmkdir

from great_expectations.exceptions import DataContextError, ConfigNotFoundError, ProfilerError

import ipywidgets as widgets
try:
    from urllib.parse import urlparse
except ImportError:
    from urlparse import urlparse

from great_expectations.data_asset.util import get_empty_expectation_suite
from great_expectations.dataset import Dataset, PandasDataset
from great_expectations.datasource import (
    PandasDatasource,
    SqlAlchemyDatasource,
    SparkDFDatasource,
    DBTDatasource
)
from great_expectations.profile.basic_dataset_profiler import BasicDatasetProfiler
from great_expectations.render.renderer import DescriptivePageRenderer, PrescriptivePageRenderer
from great_expectations.render.view import DescriptivePageView


from .expectation_explorer import ExpectationExplorer

logger = logging.getLogger(__name__)
yaml = YAML()
yaml.indent(mapping=2, sequence=4, offset=2)
yaml.default_flow_style = False

ALLOWED_DELIMITERS = ['.', '/']


class DataContext(object):
    """A DataContext represents a Great Expectations project. It captures essential information such as
    expectation suites, datasources, notification settings, and data fixtures.

    The DataContext is configured via a yml file that should be stored in a file called
    great_expectations/great_expectations.yml under the context_root_dir passed during initialization.

    DataContexts use data sources you're already familiar with. Convenience libraries called generators
    help introspect data stores and data execution frameworks airflow, dbt, dagster, prefect.io) to produce
    batches of data ready for analysis. This lets you fetch, validate, profile, and document your data in
    a way that’s meaningful within your existing infrastructure and work environment.

    DataContexts use a datasource-based namespace, where each accessible type of data has a four-part
    normaled data_asset_name, consisting of:
    
    **datasource / generator / generator_asset / expectation_suite**

      - The datasource actually connects to a source of materialized data and returns Great Expectations
        DataAssets connected to a compute environment and ready for validation.

      - The Generator knows how to introspect datasources and produce identifying "batch_kwargs" that define
        particular slices of data.

      - The generator_asset is a specific name -- often a table name or other name familiar to users -- that
        generators can slice into batches.

      - The expectation_suite is a collection of expectations ready to be applied to a batch of data. Since
        in many projects it is useful to have different expectations evaluate in different contexts--profiling 
        vs. testing; warning vs. error; high vs. low compute; ML model or dashboard--suites provide a namespace 
        option for selecting which expectations a DataContext returns.

    In many simple projects, the datasource, generator and/or expectation_suite can be ommitted and a
    sensible default (usually "default") will be used.
    """

    @classmethod
    def create(cls, project_root_dir=None):
        """Build a new great_expectations directory and DataContext object in 
        the provided project_root_dir.

        `create` will not create a new "great_expectations" directory in the provided folder,
        provided one does not already exist. Then, it will initialize a new DataContext
        in that folder and write the resulting config.
        """
        if not os.path.isdir(project_root_dir):
            raise DataContextError("project_root_dir must be a directory in which to initialize a new DataContext")
        else:
            try:
                os.mkdir(os.path.join(project_root_dir, "great_expectations"))
            except (FileExistsError, OSError):
                raise DataContextError("Cannot create a DataContext object when a great_expectations directory already exists at the provided root directory.")

            with open(os.path.join(project_root_dir, "great_expectations/great_expectations.yml"), "w") as template:
                template.write(PROJECT_TEMPLATE)

        return cls(os.path.join(project_root_dir, "great_expectations"))
            
    def __init__(self, context_root_dir=None, expectation_explorer=False, data_asset_name_delimiter = '/'):
        self._expectation_explorer = expectation_explorer
        self._datasources = {}
        if expectation_explorer:
            self._expectation_explorer_manager = ExpectationExplorer()
        # determine the "context root directory" - this is the parent of "great_expectations" dir

        if context_root_dir is None:
            if (os.path.isdir("../notebooks") and os.path.isfile("../great_expectations.yml")):
                context_root_dir = "../"
            elif os.path.isdir("./great_expectations") and os.path.isfile("./great_expectations/great_expectations.yml"):
                context_root_dir = "./great_expectations"
            elif os.path.isdir("./") and os.path.isfile("./great_expectations.yml"):
                context_root_dir = "./"
            else:
                raise("Unable to locate context root directory. Please provide a directory name.")

        self._context_root_directory = os.path.abspath(context_root_dir)

        self.expectations_directory = os.path.join(self.root_directory, "expectations")
        self.fixtures_validations_directory = os.path.join(self.root_directory, "fixtures/validations")
        self.data_doc_directory = os.path.join(self.root_directory, "data_documentation")
        self.plugin_store_directory = os.path.join(self.root_directory, "plugins/store")
        sys.path.append(self.plugin_store_directory)
        
        self._project_config = self._load_project_config()
        if "datasources" not in self._project_config:
            self._project_config["datasources"] = {}
        for datasource in self._project_config["datasources"].keys():
            # TODO: if one of these loads fails, be okay with that
            self.get_datasource(datasource)

        self._load_evaluation_parameter_store()
        self._compiled = False
        if data_asset_name_delimiter not in ALLOWED_DELIMITERS:
            raise DataContextError("Invalid delimiter: delimiter must be '.' or '/'")
        self._data_asset_name_delimiter = data_asset_name_delimiter

    @property
    def root_directory(self):
        return self._context_root_directory

    def _load_project_config(self):
        try:
            with open(os.path.join(self.root_directory, "great_expectations.yml"), "r") as data:
                return yaml.load(data)
        except IOError:
            raise ConfigNotFoundError(self.root_directory)


    @property
    def data_asset_name_delimiter(self):
        return self._data_asset_name_delimiter
    
    @data_asset_name_delimiter.setter
    def data_asset_name_delimiter(self, new_delimiter):
        if new_delimiter not in ALLOWED_DELIMITERS:
            raise DataContextError("Invalid delimiter: delimiter must be '.' or '/'")
        else:
            self._data_asset_name_delimiter = new_delimiter

    def get_validation_location(self, data_asset_name, expectation_suite_name, run_id):
        """Get the local path where a validation result is stored, given full asset name and run id"""
        result = {}

        if "result_store" not in self._project_config:
            logger.warning("Unable to get validation results: no result store configured.")
            return {}

        data_asset_name = self._normalize_data_asset_name(data_asset_name)
        result_store = self._project_config["result_store"]
        if "filesystem" in result_store and isinstance(result_store["filesystem"], dict):
            if "base_directory" not in result_store["filesystem"]:
                raise DataContextError(
                    "Invalid result_store configuration: 'base_directory' is required for a filesystem store.")

            base_directory = result_store["filesystem"]["base_directory"]
            if not os.path.isabs(base_directory):
                base_directory = os.path.join(self.root_directory, base_directory)

            if run_id is None:  # Get most recent run_id
                runs = [name for name in os.listdir(base_directory) if
                        os.path.isdir(os.path.join(base_directory, name))]
                run_id = sorted(runs)[-1]

            validation_path = os.path.join(
                base_directory,
                run_id,
                self._get_normalized_data_asset_name_filepath(
                    data_asset_name, 
                    expectation_suite_name,
                    base_path=""
                )
            )

            result['filepath'] = validation_path


        elif "s3" in result_store and isinstance(result_store["s3"], dict):
            # FIXME: this code is untested
            if "bucket" not in result_store["s3"] or "key_prefix" not in result_store["s3"]:
                raise DataContextError(
                    "Invalid result_store configuration: 'bucket' and 'key_prefix' are required for an s3 store.")

            try:
                import boto3
                s3 = boto3.client('s3')
            except ImportError:
                raise ImportError("boto3 is required for retrieving a dataset from s3")

            bucket = result_store["s3"]["bucket"]
            key_prefix = result_store["s3"]["key_prefix"]

            if run_id is None:  # Get most recent run_id
                all_objects = s3.list_objects(Bucket=bucket)
                # Remove the key_prefix and first slash from the name
                validations = [
                    name[len(key_prefix) + 1:] 
                    for name in all_objects 
                    if name.startswith(key_prefix) and len(name) > len(key_prefix) + 1
                ]
                # run id is the first section after the word "validations"
                runs = [validation.split('/')[1] for validation in validations]
                run_id = sorted(runs)[-1]

            key = os.path.join(
                key_prefix,
                "validations",
                run_id,
                self._get_normalized_data_asset_name_filepath(
                    data_asset_name,
                    expectation_suite_name,
                    base_path=""
                )
            )

            result['bucket'] = bucket
            result['key'] = key

        else:
            raise DataContextError("Invalid result_store configuration: only 'filesystem' and 's3' are supported.")


        return result

    def get_validation_doc_filepath(self, data_asset_name, expectation_suite_name):
        """Get the local path where a the rendered html doc for a validation result is stored,
         given full asset name"""
        validation_filepath = self._get_normalized_data_asset_name_filepath(
            data_asset_name,
            expectation_suite_name,
            base_path=self.data_doc_directory,
            file_extension=".html"
        )

        return validation_filepath

    def move_validation_to_fixtures(self, data_asset_name, expectation_suite_name, run_id):
        """
        Move validation results from uncommitted to fixtures/validations to make available for the data doc renderer

        :param full_data_asset_name: fully qualified data asset name
        :param run_id: run id
        :return: --
        """
        source_filepath = self.get_validation_location(data_asset_name, expectation_suite_name, run_id)['filepath']

        destination_filepath = self._get_normalized_data_asset_name_filepath(
            data_asset_name,
            expectation_suite_name,
            base_path=self.fixtures_validations_directory,
            file_extension=".json"
        )

        safe_mmkdir(os.path.dirname(destination_filepath))
        shutil.move(source_filepath, destination_filepath)

    #####
    #
    # Internal helper methods
    #
    #####

    def _get_normalized_data_asset_name_filepath(self, data_asset_name,
                                                 expectation_suite_name,
                                                 base_path=None,
                                                 file_extension=".json"):
        """Get the path where the project-normalized data_asset_name expectations are stored."""
        if base_path is None:
            base_path = os.path.join(self.root_directory, "expectations")

        # We need to ensure data_asset_name is a valid filepath no matter its current state
        if isinstance(data_asset_name, NormalizedDataAssetName):
            name_parts = [name_part.replace("/", "__") for name_part in data_asset_name]
            relative_path = "/".join(name_parts)
        elif isinstance(data_asset_name, string_types):
            # if our delimiter is not '/', we need to first replace any slashes that exist in the name
            # to avoid extra layers of nesting (e.g. for dbt models)
            relative_path = data_asset_name
            if self.data_asset_name_delimiter != "/":
                relative_path.replace("/", "__")
                relative_path = relative_path.replace(self.data_asset_name_delimiter, "/")
        else:
            raise DataContextError("data_assset_name must be a NormalizedDataAssetName or string")

        expectation_suite_name += file_extension

        return os.path.join(
            base_path,
            relative_path,
            expectation_suite_name
        )

    def _save_project_config(self):
        with open(os.path.join(self.root_directory, "great_expectations.yml"), "w") as data:
            yaml.dump(self._project_config, data)

    def _get_all_profile_credentials(self):
        try:
            with open(os.path.join(self.root_directory,
                                   "uncommitted/credentials/profiles.yml"), "r") as profiles_file:
                return yaml.load(profiles_file) or {}
        except IOError as e:
            if e.errno != errno.ENOENT:
                raise
            logger.debug("Generating empty profile store.")
            base_profile_store = yaml.load("{}")
            base_profile_store.yaml_set_start_comment(PROFILE_COMMENT)
            return base_profile_store

    def get_profile_credentials(self, profile_name):
        profiles = self._get_all_profile_credentials()
        if profile_name in profiles:
            return profiles[profile_name]
        else:
            return {}

    def add_profile_credentials(self, profile_name, **kwargs):
        profiles = self._get_all_profile_credentials()
        profiles[profile_name] = dict(**kwargs)
        profiles_filepath = os.path.join(self.root_directory, "uncommitted/credentials/profiles.yml")
        safe_mmkdir(os.path.dirname(profiles_filepath), exist_ok=True)
        if not os.path.isfile(profiles_filepath):
            logger.info("Creating new profiles store at {profiles_filepath}".format(profiles_filepath=profiles_filepath))
        with open(profiles_filepath, "w") as profiles_file:
            yaml.dump(profiles, profiles_file)

    def get_datasource_config(self, datasource_name):
        """We allow a datasource to be defined in any combination of the following two ways:
        
        1. It may be fully specified in the datasources section of the great_expectations.yml file
        2. It may be stored in a file by convention located in `datasources/<datasource_name>/config.yml`
        3. It may be listed in the great_expectations.yml file with a config_file key that provides a relative path to a different yml config file
        
        Any key duplicated across configs will be updated by the last key read (in the order above)
        """
        datasource_config = {}
        defined_config_path = None
        default_config_path = os.path.join(self.root_directory, "datasources", datasource_name, "config.yml")
        if datasource_name in self._project_config["datasources"]:
            base_datasource_config = copy.deepcopy(self._project_config["datasources"][datasource_name])
            if "config_file" in base_datasource_config:
                defined_config_path = os.path.join(self.root_directory, base_datasource_config.pop("config_file"))
            datasource_config.update(base_datasource_config)
        
        try:
            with open(default_config_path, "r") as config_file:
                default_path_datasource_config = yaml.load(config_file) or {}
            datasource_config.update(default_path_datasource_config)
        except IOError as e:
            if e.errno != errno.ENOENT:
                raise
            logger.debug("No config file found in default location for datasource %s" % datasource_name)
        
        if defined_config_path is not None:
            try:
                with open(defined_config_path, "r") as config_file:
                    defined_path_datasource_config = yaml.load(config_file) or {}
                datasource_config.update(defined_path_datasource_config)
            except IOError as e:
                if e.errno != errno.ENOENT:
                    raise
                logger.warning("No config file found in user-defined location for datasource %s" % datasource_name)
        
        return datasource_config

    def get_available_data_asset_names(self, datasource_names=None, generator_names=None):
        data_asset_names = {}
        if datasource_names is None:
            datasource_names = [datasource["name"] for datasource in self.list_datasources()]
        elif isinstance(datasource_names, string_types):
            datasource_names = [datasource_names]
        elif not isinstance(datasource_names, list):
            raise ValueError("Datasource names must be a datasource name, list of datasource anmes or None (to list all datasources)")
        
        if generator_names is not None:
            if isinstance(generator_names, string_types):
                generator_names = [generator_names]
            if len(generator_names) != len(datasource_names):
                raise ValueError("If providing generators, you must specify one generator for each datasource.")

        for idx, datasource_name in enumerate(datasource_names):
            datasource = self.get_datasource(datasource_name)
            data_asset_names[datasource_name] = \
                datasource.get_available_data_asset_names(generator_names[idx] if generator_names is not None else None)
        return data_asset_names

    def get_batch(self, data_asset_name, expectation_suite_name="default", batch_kwargs=None, **kwargs):
        normalized_data_asset_name = self._normalize_data_asset_name(data_asset_name)

        datasource = self.get_datasource(normalized_data_asset_name.datasource)
        if not datasource:
            raise DataContextError(
                "Can't find datasource {0:s} in the config - please check your great_expectations.yml"
            )

        data_asset = datasource.get_batch(normalized_data_asset_name,
                                          expectation_suite_name,
                                          batch_kwargs,
                                          **kwargs)
        return data_asset

    def add_datasource(self, name, type_, **kwargs):
        """Add a new datasource to the data context.

        The type_ parameter must match one of the recognized types for the DataContext

        Args:
            name (str): the name for the new datasource to add
            type_ (str): the type of datasource to add

        Returns:
            datasource (Datasource)
        """
        datasource_class = self._get_datasource_class(type_)
        datasource = datasource_class(name=name, data_context=self, **kwargs)
        self._datasources[name] = datasource
        if not "datasources" in self._project_config:
            self._project_config["datasources"] = {}
        self._project_config["datasources"][name] = datasource.get_config()
        self._save_project_config()

        return datasource

    def get_config(self):
        self._save_project_config()
        return self._project_config

    def _get_datasource_class(self, datasource_type):
        if datasource_type == "pandas":
            return PandasDatasource
        elif datasource_type == "dbt":
            return DBTDatasource
        elif datasource_type == "sqlalchemy":
            return SqlAlchemyDatasource
        elif datasource_type == "spark":
            return SparkDFDatasource
        else:
            try:
                # Update to do dynamic loading based on plugin types
                return PandasDatasource
            except ImportError:
                raise
 
    def get_datasource(self, datasource_name="default"):
        """Get the named datasource

        Args:
            datasource_name (str): the name of the datasource from the configuration

        Returns:
            datasource (Datasource)
        """
        if datasource_name in self._datasources:
            return self._datasources[datasource_name]
        elif datasource_name in self._project_config["datasources"]:
            datasource_config = copy.deepcopy(self._project_config["datasources"][datasource_name])
        # elif len(self._project_config["datasources"]) == 1:
        #     datasource_name = list(self._project_config["datasources"])[0]
        #     datasource_config = copy.deepcopy(self._project_config["datasources"][datasource_name])
        else:
            raise ValueError(
                "Unable to load datasource %s -- no configuration found or invalid configuration." % datasource_name
            )
        type_ = datasource_config.pop("type")
        datasource_class= self._get_datasource_class(type_)
        datasource = datasource_class(name=datasource_name, data_context=self, **datasource_config)
        self._datasources[datasource_name] = datasource
        return datasource
            
    def _load_evaluation_parameter_store(self):

        # This is a trivial class that implements in-memory key value store.
        # We use it when user does not specify a custom class in the config file
        class MemoryEvaluationParameterStore(object):
            def __init__(self):
                self.dict = {}
            def get(self, run_id, name):
                if run_id in self.dict:
                    return self.dict[run_id][name] 
                else:
                    return {}
            def set(self, run_id, name, value):
                if not run_id in self.dict:
                    self.dict[run_id] = {}
                self.dict[run_id][name] = value
            def get_run_parameters(self, run_id):
                if run_id in self.dict:
                    return self.dict[run_id]
                else:
                    return {}
        #####
        #
        # If user wishes to provide their own implementation for this key value store (e.g.,
        # Redis-based), they should specify the following in the project config file:
        #
        # evaluation_parameter_store:
        #   type: demostore
        #   config:  - this is optional - this is how we can pass kwargs to the object's c-tor
        #     param1: boo
        #     param2: bah
        #
        # Module called "demostore" must be found in great_expectations/plugins/store.
        # Class "GreatExpectationsEvaluationParameterStore" must be defined in that module.
        # The class must implement the following methods:
        # 1. def __init__(self, **kwargs)
        #
        # 2. def get(self, name)
        #
        # 3. def set(self, name, value)
        #
        # We will load the module dynamically
        #
        #####
        try:
            config_block = self._project_config.get("evaluation_parameter_store")
            if not config_block or not config_block.get("type"):
                self._evaluation_parameter_store = MemoryEvaluationParameterStore()
            else:
                module_name = config_block.get("type")
                class_name = "GreatExpectationsEvaluationParameterStore"

                loaded_module = __import__(module_name, fromlist=[module_name])
                loaded_class = getattr(loaded_module, class_name)
                if config_block.get("config"):
                    self._evaluation_parameter_store = loaded_class(**config_block.get("config"))
                else:
                    self._evaluation_parameter_store = loaded_class()
        except Exception as err:
            logger.exception("Failed to load evaluation_parameter_store class")
            raise

    def list_expectation_suites(self):
        """Returns currently-defined expectation suites available in a nested dictionary structure
        reflecting the namespace provided by this DataContext.

        The dictionary has the following shape:
        {
          datasource: {
            generator: {
              generator_asset: [list_of_expectation_suites]
            }
          }
          ...
        }
        """

        expectation_suites_dict = {}

        # First, we construct the *actual* defined expectation suites
        for datasource in os.listdir(self.expectations_directory):
            datasource_path = os.path.join(self.expectations_directory, datasource)
            if not os.path.isdir(datasource_path):
                continue
            if datasource not in expectation_suites_dict:
                expectation_suites_dict[datasource] = {}
            for generator in os.listdir(datasource_path):
                generator_path = os.path.join(datasource_path, generator)
                if not os.path.isdir(generator_path):
                    continue
                if generator not in expectation_suites_dict[datasource]:
                    expectation_suites_dict[datasource][generator] = {}
                for generator_asset in os.listdir(generator_path):
                    generator_asset_path = os.path.join(generator_path, generator_asset)
                    if os.path.isdir(generator_asset_path):
                        candidate_suites = os.listdir(generator_asset_path)
                        expectation_suites_dict[datasource][generator][generator_asset] = [
                            suite_name[:-5] for suite_name in candidate_suites if suite_name.endswith(".json")
                        ]

        return expectation_suites_dict

    def list_datasources(self):
        """List currently-configured datasources on this context.

        Returns:
            List(dict): each dictionary includes "name" and "type" keys
        """
        return [{"name": key, "type": value["type"]} for key, value in self._project_config["datasources"].items()]

    def _normalize_data_asset_name(self, data_asset_name):
        """Normalizes data_asset_names for a data context.
        
        A data_asset_name is defined per-project and consists of three components that together define a "namespace"
        for data assets, encompassing both expectation suites and batches.

        Within a namespace, an expectation suite effectively defines candidate "types" for batches of data, and
        validating a batch of data determines whether that instance is of the candidate type.

        The data_asset_name namespace consists of three components:

          - a datasource name
          - a generator_name
          - a generator_asset

<<<<<<< HEAD
        It has a string representation consisting of each of those components delimited by a slash
=======
        It has a string representation consisting of each of those components delimited by a character defined in the
        data_context ('/' by default).

        Args:
            data_asset_name (str): The (unnormalized) data asset name to normalize. The name will be split \
                according to the currently-configured data_asset_name_delimiter

        Returns:
            NormalizedDataAssetName
>>>>>>> 46518f0e
        """
        if isinstance(data_asset_name, NormalizedDataAssetName):
            return data_asset_name

        split_name = data_asset_name.split(self.data_asset_name_delimiter)
        existing_expectation_suites = self.list_expectation_suites()
        existing_namespaces = []
        for datasource in existing_expectation_suites.keys():
            for generator in existing_expectation_suites[datasource].keys():
                for generator_asset in existing_expectation_suites[datasource][generator]:
                    existing_namespaces.append(
                        NormalizedDataAssetName(
                            datasource,
                            generator,
                            generator_asset
                        )
                    )

        if len(split_name) > 3:
            raise DataContextError(
                "Invalid data_asset_name '{data_asset_name}': found too many components using delimiter '{delimiter}'"
                .format(
                        data_asset_name=data_asset_name,
                        delimiter=self.data_asset_name_delimiter
                )
            )
        
        elif len(split_name) == 1:
            # In this case, the name *must* refer to a unique data_asset_name
            provider_names = set()
            generator_asset = split_name[0]
            for normalized_identifier in existing_namespaces:
                curr_generator_asset = normalized_identifier[2]
                if generator_asset == curr_generator_asset:
                    provider_names.add(
                        normalized_identifier
                    )

            # NOTE: Current behavior choice is to continue searching to see whether the namespace is ambiguous
            # based on configured generators *even* if there is *only one* namespace with expectation suites
            # in it.

            # If generators' namespaces are enormous or if they are slow to provide all their available names,
            # that behavior could become unwieldy, and perhaps should be revisited by using the escape hatch
            # commented out below.

            # if len(provider_names) == 1:
            #     return provider_names[0]
            #
            # elif len(provider_names) > 1:
            #     raise DataContextError(
            #         "Ambiguous data_asset_name '{data_asset_name}'. Multiple candidates found: {provider_names}"
            #         .format(data_asset_name=data_asset_name, provider_names=provider_names)
            #     )
                    
            available_names = self.get_available_data_asset_names()
            for datasource in available_names.keys():
                for generator in available_names[datasource].keys():
                    names_set = available_names[datasource][generator]
                    if generator_asset in names_set:
                        provider_names.add(
                            NormalizedDataAssetName(datasource, generator, generator_asset)
                        )
            
            if len(provider_names) == 1:
                return provider_names.pop()

            elif len(provider_names) > 1:
                raise DataContextError(
                    "Ambiguous data_asset_name '{data_asset_name}'. Multiple candidates found: {provider_names}"
                    .format(data_asset_name=data_asset_name, provider_names=provider_names)
                )

            # If we are here, then the data_asset_name does not belong to any configured datasource or generator
            # If there is only a single datasource and generator, we assume the user wants to create a new
            # namespace.
            if (len(available_names.keys()) == 1 and # in this case, we know that the datasource name is valid
                    len(available_names[datasource].keys()) == 1):
                logger.info("Normalizing to a new generator name.")
                return NormalizedDataAssetName(
                    datasource,
                    generator,
                    generator_asset
                )

            if len(available_names.keys()) == 0:
                raise DataContextError(
                    "No datasource configured: a datasource is required to normalize an incomplete data_asset_name"
                )

            raise DataContextError(
                "Ambiguous data_asset_name: no existing data_asset has the provided name, no generator provides it, "
                " and there are multiple datasources and/or generators configured."
            )

        elif len(split_name) == 2:
            # In this case, the name must be a datasource_name/generator_asset

            # If the data_asset_name is already defined by a config in that datasource, return that normalized name.
            provider_names = set()
            for normalized_identifier in existing_namespaces:
                curr_datasource_name = normalized_identifier[0]
                curr_generator_asset = normalized_identifier[2]
                if curr_datasource_name == split_name[0] and curr_generator_asset == split_name[1]:
                    provider_names.add(normalized_identifier)

            # NOTE: Current behavior choice is to continue searching to see whether the namespace is ambiguous
            # based on configured generators *even* if there is *only one* namespace with expectation suites
            # in it.

            # If generators' namespaces are enormous or if they are slow to provide all their available names,
            # that behavior could become unwieldy, and perhaps should be revisited by using the escape hatch
            # commented out below.

            # if len(provider_names) == 1:
            #     return provider_names[0]
            #
            # elif len(provider_names) > 1:
            #     raise DataContextError(
            #         "Ambiguous data_asset_name '{data_asset_name}'. Multiple candidates found: {provider_names}"
            #         .format(data_asset_name=data_asset_name, provider_names=provider_names)
            #     )

            available_names = self.get_available_data_asset_names()
            for datasource_name in available_names.keys():
                for generator in available_names[datasource_name].keys():
                    generator_assets = available_names[datasource_name][generator]
                    if split_name[0] == datasource_name and split_name[1] in generator_assets:
                        provider_names.add(NormalizedDataAssetName(datasource_name, generator, split_name[1]))

            if len(provider_names) == 1:
                return provider_names.pop()
            
            elif len(provider_names) > 1:
                raise DataContextError(
                    "Ambiguous data_asset_name '{data_asset_name}'. Multiple candidates found: {provider_names}"
                    .format(data_asset_name=data_asset_name, provider_names=provider_names)
                )

            # If we are here, then the data_asset_name does not belong to any configured datasource or generator
            # If there is only a single generator for their provided datasource, we allow the user to create a new
            # namespace.
            if split_name[0] in available_names and len(available_names[split_name[0]]) == 1:
                logger.info("Normalizing to a new generator name.")
                return NormalizedDataAssetName(
                    split_name[0],
                    list(available_names[split_name[0]].keys())[0],
                    split_name[1]
                )

            if len(available_names.keys()) == 0:
                raise DataContextError(
                    "No datasource configured: a datasource is required to normalize an incomplete data_asset_name"
                )

            raise DataContextError(
                "No generator available to produce data_asset_name '{data_asset_name}' "
                "with datasource '{datasource_name}'"
                .format(data_asset_name=data_asset_name, datasource_name=datasource_name)
            )

        elif len(split_name) == 3:
            # In this case, we *do* check that the datasource and generator names are valid, but
            # allow the user to define a new generator asset
            datasources = [datasource["name"] for datasource in self.list_datasources()]
            if split_name[0] in datasources:
                datasource = self.get_datasource(split_name[0])
                generators = [generator["name"] for generator in datasource.list_generators()]
                if split_name[1] in generators:
                    return NormalizedDataAssetName(*split_name)

            raise DataContextError(
                "Invalid data_asset_name: no configured datasource '{datasource_name}' "
                "with generator '{generator_name}'"
                .format(datasource_name=split_name[0], generator_name=split_name[1])
            )

    def get_expectation_suite(self, data_asset_name, expectation_suite_name="default"):
        """Get or create a named expectation suite for the provided data_asset_name.

        Args:
            data_asset_name (str or NormalizedDataAssetName): the data asset name to which the expectation suite belongs
            expectation_suite_name (str): the name for the expectation suite

        Returns:
            expectation_suite
        """
        if not isinstance(data_asset_name, NormalizedDataAssetName):
            data_asset_name = self._normalize_data_asset_name(data_asset_name)

        config_file_path = self._get_normalized_data_asset_name_filepath(data_asset_name, expectation_suite_name)
        if os.path.isfile(config_file_path):
            with open(config_file_path, 'r') as json_file:
                read_config = json.load(json_file)
            # update the data_asset_name to correspond to the current name (in case the config has been moved/renamed)
            read_config["data_asset_name"] = self.data_asset_name_delimiter.join(data_asset_name)
            return read_config
        else:
            return get_empty_expectation_suite(
                self.data_asset_name_delimiter.join(data_asset_name),
                expectation_suite_name
            )

    def save_expectation_suite(self, expectation_suite, data_asset_name=None, expectation_suite_name=None):
        """Save the provided expectation suite into the DataContext.

        Args:
            expectation_suite: the suite to save
            data_asset_name: the data_asset_name for this expectation suite. If no name is provided, the name will\
                be read from the suite
            expectation_suite_name: the name of this expectation suite. If no name is provided the name will \
                be read from the suite

        Returns:
            None
        """
        if data_asset_name is None:
            try:
                data_asset_name = expectation_suite['data_asset_name']
            except KeyError:
                raise DataContextError(
                    "data_asset_name must either be specified or present in the provided expectation suite")
        if expectation_suite_name is None:
            try:
                expectation_suite_name = expectation_suite['expectation_suite_name']
            except KeyError:
                raise DataContextError(
                    "expectation_suite_name must either be specified or present in the provided expectation suite")
        if not isinstance(data_asset_name, NormalizedDataAssetName):
            data_asset_name = self._normalize_data_asset_name(data_asset_name)
        config_file_path = self._get_normalized_data_asset_name_filepath(data_asset_name, expectation_suite_name)
        safe_mmkdir(os.path.dirname(config_file_path), exist_ok=True)
        with open(config_file_path, 'w') as outfile:
            json.dump(expectation_suite, outfile)
        self._compiled = False

    def bind_evaluation_parameters(self, run_id, expectations):
        # TOOO: only return parameters requested by the given expectations
        return self._evaluation_parameter_store.get_run_parameters(run_id)

    def register_validation_results(self, run_id, validation_results, data_asset=None):
        """Process results of a validation run, including registering evaluation parameters that are now available
        and storing results and snapshots if so configured."""

        try:
            data_asset_name = validation_results["meta"]["data_asset_name"]
        except KeyError:
            logger.warning("No data_asset_name found in validation results; using '_untitled'")
            data_asset_name = "_untitled"

        try:
            normalized_data_asset_name = self._normalize_data_asset_name(data_asset_name)
        except DataContextError:
            logger.warning(
                "Registering validation results for a data_asset_name that cannot be normalized in this context."
            )

        expectation_suite_name = validation_results["meta"].get("expectation_suite_name", "default")
        if "result_store" in self._project_config:
            result_store = self._project_config["result_store"]
            if isinstance(result_store, dict) and "filesystem" in result_store:
                validation_filepath = self._get_normalized_data_asset_name_filepath(
                    normalized_data_asset_name,
                    expectation_suite_name,
                    base_path=os.path.join(
                        self.root_directory,
                        result_store["filesystem"]["base_directory"],
                        run_id
                    )
                )
                logger.debug("Storing validation result: %s" % validation_filepath)
                safe_mmkdir(os.path.dirname(validation_filepath))
                with open(validation_filepath, "w") as outfile:
                    json.dump(validation_results, outfile)
            if isinstance(result_store, dict) and "s3" in result_store:
                bucket = result_store["s3"]["bucket"]
                key_prefix = result_store["s3"]["key_prefix"]
                key = os.path.join(
                    key_prefix,
                    "validations/{run_id}/{data_asset_name}".format(
                        run_id=run_id,
                        data_asset_name=self._get_normalized_data_asset_name_filepath(
                            normalized_data_asset_name,
                            expectation_suite_name,
                            base_path=""
                        )
                    )
                )
                validation_results["meta"]["result_reference"] = "s3://{bucket}/{key}".format(bucket=bucket, key=key)
                try:
                    import boto3
                    s3 = boto3.resource('s3')
                    result_s3 = s3.Object(bucket, key)
                    result_s3.put(Body=json.dumps(validation_results).encode('utf-8'))
                except ImportError:
                    logger.error("Error importing boto3 for AWS support.")
                except Exception:
                    raise

        if "result_callback" in self._project_config:
            result_callback = self._project_config["result_callback"]
            if isinstance(result_callback, dict) and "slack" in result_callback:
                get_slack_callback(result_callback["slack"])(validation_results)
            else:
                logger.warning("Unrecognized result_callback configuration.")

        if "data_asset_snapshot_store" in self._project_config and validation_results["success"] is False:
            data_asset_snapshot_store = self._project_config["data_asset_snapshot_store"]
            if isinstance(data_asset, PandasDataset):
                if isinstance(data_asset_snapshot_store, dict) and "filesystem" in data_asset_snapshot_store:
                    logger.info("Storing dataset to file")
                    safe_mmkdir(os.path.join(
                        self.root_directory,
                        data_asset_snapshot_store["filesystem"]["base_directory"],
                        run_id)
                    )
                    data_asset.to_csv(
                        self._get_normalized_data_asset_name_filepath(
                            normalized_data_asset_name,
                            expectation_suite_name,
                            base_path=os.path.join(
                                self.root_directory,
                                data_asset_snapshot_store["filesystem"]["base_directory"],
                                run_id
                            ),
                            file_extension=".csv.gz"
                        ),
                        compression="gzip"
                    )

                if isinstance(data_asset_snapshot_store, dict) and "s3" in data_asset_snapshot_store:
                    bucket = data_asset_snapshot_store["s3"]["bucket"]
                    key_prefix = data_asset_snapshot_store["s3"]["key_prefix"]
                    key = os.path.join(
                        key_prefix,
                        "validations/{run_id}/{data_asset_name}.csv.gz".format(
                            run_id=run_id,
                            data_asset_name=self._get_normalized_data_asset_name_filepath(
                                normalized_data_asset_name,
                                expectation_suite_name,
                                base_path="",
                                file_extension=".csv.gz"
                            )
                        )
                    )
                    validation_results["meta"]["data_asset_snapshot"] = "s3://{bucket}/{key}".format(
                        bucket=bucket,
                        key=key)

                    try:
                        import boto3
                        s3 = boto3.resource('s3')
                        result_s3 = s3.Object(bucket, key)
                        result_s3.put(Body=data_asset.to_csv(compression="gzip").encode('utf-8'))
                    except ImportError:
                        logger.error("Error importing boto3 for AWS support. Unable to save to result store.")
                    except Exception:
                        raise
            else:
                logger.warning(
                    "Unable to save data_asset of type: %s. Only PandasDataset is supported." % type(data_asset))

        if not self._compiled:
            self._compile()

        if "meta" not in validation_results or "data_asset_name" not in validation_results["meta"]:
            logger.warning("No data_asset_name found in validation results; evaluation parameters cannot be registered.")
            return validation_results
        elif validation_results["meta"]["data_asset_name"] not in self._compiled_parameters["data_assets"]:
            # This is fine; short-circuit since we do not need to register any results from this dataset.
            return validation_results
        
        for result in validation_results['results']:
            # Unoptimized: loop over all results and check if each is needed
            expectation_type = result['expectation_config']['expectation_type']
            if expectation_type in self._compiled_parameters["data_assets"][data_asset_name]:
                # First, bind column-style parameters
                if (("column" in result['expectation_config']['kwargs']) and 
                    ("columns" in self._compiled_parameters["data_assets"][data_asset_name][expectation_type]) and 
                    (result['expectation_config']['kwargs']["column"] in
                     self._compiled_parameters["data_assets"][data_asset_name][expectation_type]["columns"])):

                    column = result['expectation_config']['kwargs']["column"]
                    # Now that we have a small search space, invert logic, and look for the parameters in our result
                    for type_key, desired_parameters in self._compiled_parameters["data_assets"][data_asset_name][expectation_type]["columns"][column].items():
                        # value here is the set of desired parameters under the type_key
                        for desired_param in desired_parameters:
                            desired_key = desired_param.split(":")[-1]
                            if type_key == "result" and desired_key in result['result']:
                                self.store_validation_param(run_id, desired_param, result["result"][desired_key])
                            elif type_key == "details" and desired_key in result["result"]["details"]:
                                self.store_validation_param(run_id, desired_param, result["result"]["details"])
                            else:
                                logger.warning("Unrecognized key for parameter %s" % desired_param)
                
                # Next, bind parameters that do not have column parameter
                for type_key, desired_parameters in self._compiled_parameters["data_assets"][data_asset_name][expectation_type].items():
                    if type_key == "columns":
                        continue
                    for desired_param in desired_parameters:
                        desired_key = desired_param.split(":")[-1]
                        if type_key == "result" and desired_key in result['result']:
                            self.store_validation_param(run_id, desired_param, result["result"][desired_key])
                        elif type_key == "details" and desired_key in result["result"]["details"]:
                            self.store_validation_param(run_id, desired_param, result["result"]["details"])
                        else:
                            logger.warning("Unrecognized key for parameter %s" % desired_param)

        return validation_results

    def store_validation_param(self, run_id, key, value):
        self._evaluation_parameter_store.set(run_id, key, value)

    def get_validation_param(self, run_id, key):
        return self._evaluation_parameter_store.get(run_id, key)

    def _compile(self):
        """Compiles all current expectation configurations in this context to be ready for result registration.
        
        Compilation only respects parameters with a URN structure beginning with urn:great_expectations:validations
        It splits parameters by the : (colon) character; valid URNs must have one of the following structures to be
        automatically recognized.

        "urn" : "great_expectations" : "validations" : data_asset_name : "expectations" : expectation_name : "columns" : column_name : "result": result_key
         [0]            [1]                 [2]              [3]              [4]              [5]              [6]          [7]         [8]        [9]
        
        "urn" : "great_expectations" : "validations" : data_asset_name : "expectations" : expectation_name : "columns" : column_name : "details": details_key
         [0]            [1]                 [2]              [3]              [4]              [5]              [6]          [7]         [8]        [9]

        "urn" : "great_expectations" : "validations" : data_asset_name : "expectations" : expectation_name : "result": result_key
         [0]            [1]                 [2]              [3]              [4]              [5]            [6]          [7]  

        "urn" : "great_expectations" : "validations" : data_asset_name : "expectations" : expectation_name : "details": details_key
         [0]            [1]                 [2]              [3]              [4]              [5]             [6]          [7]  

         Parameters are compiled to the following structure:
         {
             "raw": <set of all parameters requested>
             "data_assets": {
                 data_asset_name: {
                    expectation_name: {
                        "details": <set of details parameter values requested>
                        "result": <set of result parameter values requested>
                        column_name: {
                            "details": <set of details parameter values requested>
                            "result": <set of result parameter values requested>
                        }
                    }
                 }
             }
         }

        """

        # Full recompilation every time
        self._compiled_parameters = {
            "raw": set(),
            "data_assets": {}
        }

        known_assets = self.list_expectation_suites()
        config_paths = [y for x in os.walk(self.expectations_directory) for y in glob(os.path.join(x[0], '*.json'))]

        for config_file in config_paths:
            config = json.load(open(config_file, 'r'))
            for expectation in config["expectations"]:
                for _, value in expectation["kwargs"].items():
                    if isinstance(value, dict) and '$PARAMETER' in value:
                        # Compile only respects parameters in urn structure beginning with urn:great_expectations:validations
                        if value["$PARAMETER"].startswith("urn:great_expectations:validations:"):
                            column_expectation = False
                            parameter = value["$PARAMETER"]
                            self._compiled_parameters["raw"].add(parameter)
                            param_parts = parameter.split(":")
                            try:
                                data_asset = param_parts[3]
                                expectation_name = param_parts[5]
                                if param_parts[6] == "columns":
                                    column_expectation = True
                                    column_name = param_parts[7]
                                    param_key = param_parts[8]
                                else:
                                    param_key = param_parts[6]
                            except IndexError:
                                logger.warning("Invalid parameter urn (not enough parts): %s" % parameter)

                            if data_asset not in known_assets:
                                logger.warning("Adding parameter %s for unknown data asset config" % parameter)

                            if data_asset not in self._compiled_parameters["data_assets"]:
                                self._compiled_parameters["data_assets"][data_asset] = {}

                            if expectation_name not in self._compiled_parameters["data_assets"][data_asset]:
                                self._compiled_parameters["data_assets"][data_asset][expectation_name] = {}

                            if column_expectation:
                                if "columns" not in self._compiled_parameters["data_assets"][data_asset][expectation_name]:
                                    self._compiled_parameters["data_assets"][data_asset][expectation_name]["columns"] = {}
                                if column_name not in self._compiled_parameters["data_assets"][data_asset][expectation_name]["columns"]:
                                    self._compiled_parameters["data_assets"][data_asset][expectation_name]["columns"][column_name] = {}
                                if param_key not in self._compiled_parameters["data_assets"][data_asset][expectation_name]["columns"][column_name]:
                                    self._compiled_parameters["data_assets"][data_asset][expectation_name]["columns"][column_name][param_key] = set()
                                self._compiled_parameters["data_assets"][data_asset][expectation_name]["columns"][column_name][param_key].add(parameter)   
                            
                            elif param_key in ["result", "details"]:
                                if param_key not in self._compiled_parameters["data_assets"][data_asset][expectation_name]:
                                    self._compiled_parameters["data_assets"][data_asset][expectation_name][param_key] = set()
                                self._compiled_parameters["data_assets"][data_asset][expectation_name][param_key].add(parameter)  
                            
                            else:
                                logger.warning("Invalid parameter urn (unrecognized structure): %s" % parameter)

        self._compiled = True

    def get_validation_result(self, data_asset_name, expectation_suite_name="default", run_id=None, failed_only=False):
        """Get validation results from a configured store."""

        validation_location = self.get_validation_location(data_asset_name, expectation_suite_name, run_id)

        if 'filepath' in validation_location:
            validation_path = validation_location['filepath']
            with open(validation_path, "r") as infile:
                results_dict = json.load(infile)

            if failed_only:
                failed_results_list = [result for result in results_dict["results"] if not result["success"]]
                results_dict["results"] = failed_results_list
                return results_dict
            else:
                return results_dict
    
        elif 'bucket' in validation_location: # s3

            try:
                import boto3
                s3 = boto3.client('s3')
            except ImportError:
                raise ImportError("boto3 is required for retrieving a dataset from s3")
        
            bucket = validation_location["bucket"]
            key = validation_location["key"]
            s3_response_object = s3.get_object(Bucket=bucket, Key=key)
            object_content = s3_response_object['Body'].read()
            
            results_dict = json.loads(object_content)

            if failed_only:
                failed_results_list = [result for result in results_dict["results"] if not result["success"]]
                results_dict["results"] = failed_results_list
                return results_dict
            else:
                return results_dict
        else:
            raise DataContextError("Invalid result_store configuration: only 'filesystem' and 's3' are supported.")

    # TODO: refactor this into a snapshot getter based on project_config
    # def get_failed_dataset(self, validation_result, **kwargs):
    #     try:
    #         reference_url = validation_result["meta"]["dataset_reference"]
    #     except KeyError:
    #         raise ValueError("Validation result must have a dataset_reference in the meta object to fetch")
        
    #     if reference_url.startswith("s3://"):
    #         try:
    #             import boto3
    #             s3 = boto3.client('s3')
    #         except ImportError:
    #             raise ImportError("boto3 is required for retrieving a dataset from s3")
        
    #         parsed_url = urlparse(reference_url)
    #         bucket = parsed_url.netloc
    #         key = parsed_url.path[1:]
            
    #         s3_response_object = s3.get_object(Bucket=bucket, Key=key)
    #         if key.endswith(".csv"):
    #             # Materialize as dataset
    #             # TODO: check the associated config for the correct data_asset_type to use
    #             return read_csv(s3_response_object['Body'], **kwargs)
    #         else:
    #             return s3_response_object['Body']

    #     else:
    #         raise ValueError("Only s3 urls are supported.")

    def update_return_obj(self, data_asset, return_obj):
        if self._expectation_explorer:
            return self._expectation_explorer_manager.create_expectation_widget(data_asset, return_obj)
        else:
            return return_obj

    def render_full_static_site(self):
        """
        Render the static site for the project.
        """

        #TODO: this is a temporary implementation and should be replaced with a rendered specific for this purpose
        validation_filepaths = [y for x in os.walk(self.fixtures_validations_directory) for y in glob(os.path.join(x[0], '*.json'))]
        for validation_filepath in validation_filepaths:
            with open(validation_filepath, "r") as infile:
                validation = json.load(infile)

            data_asset_name = validation['meta']['data_asset_name']
            expectation_suite_name = validation['meta']['expectation_suite_name']
            model = DescriptivePageRenderer.render(validation)
            out_filepath = self.get_validation_doc_filepath(data_asset_name, expectation_suite_name)
            safe_mmkdir(os.path.dirname(out_filepath))
            with open(out_filepath, 'w') as writer:
                    writer.write(DescriptivePageView.render(model))

    def profile_datasource(self, datasource_name, generator_name=None, profiler=BasicDatasetProfiler, max_data_assets=10):
        logger.info("Profiling '%s' with '%s'" % (datasource_name, profiler.__name__))
        profiling_results = []
        data_asset_names = self.get_available_data_asset_names(datasource_name)
        if generator_name is None:
            if len(data_asset_names[datasource_name].keys()) == 1:
                generator_name = list(data_asset_names[datasource_name].keys())[0]
        if generator_name not in data_asset_names[datasource_name]:
            raise ProfilerError("Generator %s not found for datasource %s" % (generator_name, datasource_name))

        data_asset_name_list = list(data_asset_names[datasource_name][generator_name])
        total_data_assets = len(data_asset_name_list)
        logger.info("Found %d data assets using generator '%s'" % (total_data_assets, generator_name))
                
        if max_data_assets is None or max_data_assets >= len(data_asset_name_list):
            logger.info("Profiling all %d." % (len(data_asset_name_list)))
        else:
            logger.info("Profiling the first %d, alphabetically." % (max_data_assets))
            data_asset_name_list.sort()
            data_asset_name_list = data_asset_name_list[:max_data_assets]

        total_columns, total_expectations, total_rows, skipped_data_assets = 0, 0, 0, 0
        total_start_time = datetime.datetime.now()
        run_id = total_start_time.isoformat()
        for name in data_asset_name_list:
            try:
                start_time = datetime.datetime.now()

                # FIXME: There needs to be an affordance here to limit to 100 rows, or downsample, etc.
                batch = self.get_batch(
                    data_asset_name=NormalizedDataAssetName(datasource_name, generator_name, name),
                    expectation_suite_name=profiler.__name__
                )

                if not profiler.validate(batch):
                    raise ProfilerError(
                        "batch '%s' is not a valid batch for the '%s' profiler" % (name, profiler.__name__)
                    )
  
                # Note: This logic is specific to DatasetProfilers, which profile a single batch. Multi-batch profilers
                # will have more to unpack.
                expectation_suite, validation_result = profiler.profile(batch, run_id=run_id)
                profiling_results.append((expectation_suite, validation_result))

                if isinstance(batch, Dataset):
                    # For datasets, we can produce some more detailed statistics
                    row_count = batch.get_row_count()
                    total_rows += row_count
                    new_column_count = len(set([exp["kwargs"]["column"] for exp in expectation_suite["expectations"] if "column" in exp["kwargs"]]))
                    total_columns += new_column_count
                
                new_expectation_count = len(expectation_suite["expectations"])
                total_expectations += new_expectation_count

                self.save_expectation_suite(expectation_suite)
                duration = (datetime.datetime.now() - start_time).total_seconds()
                logger.info("\tProfiled %d rows from %s (%.3f sec)" % (row_count, name, duration))

            except ProfilerError as err:
                logger.warning(err.message)
            except IOError as exc:
                logger.warning("IOError while profiling %s. (Perhaps a loading error?) Skipping." % (name))
                logger.debug(str(exc))
                skipped_data_assets += 1

        total_duration = (datetime.datetime.now() - total_start_time).total_seconds()
        logger.info("""
Profiled %d of %d named data assets, with %d total rows and %d columns in %.2f seconds.
Generated, evaluated, and stored %d candidate Expectations.
Note: You will need to review and revise Expectations before using them in production.""" % (
            len(data_asset_name_list),
            total_data_assets,
            total_rows,
            total_columns,
            total_duration,
            total_expectations,
        ))
        if skipped_data_assets > 0:
            logger.warning("Skipped %d data assets due to errors." % skipped_data_assets)

        return profiling_results

PROJECT_HELP_COMMENT = """# Welcome to great expectations. 
# This project configuration file allows you to define datasources, 
# generators, integrations, and other configuration artifacts that
# make it easier to use Great Expectations.

# For more help configuring great expectations, 
# see the documentation at: https://greatexpectations.io/config_file.html

# NOTE: GE uses the names of configured datasources and generators to manage
# how expectations and other configuration artifacts are stored in the 
# expectations/ and datasources/ folders. If you need to rename an existing
# datasource or generator, be sure to also update the paths for related artifacts.

"""

PROJECT_OPTIONAL_CONFIG_COMMENT = """

# Configure additional data context options here.

# Uncomment the lines below to enable s3 as a result store. If a result store is enabled,
# validation results will be saved in the store according to run id.

# For S3, ensure that appropriate credentials or assume_role permissions are set where
# validation happens.


result_store:
  filesystem:
    base_directory: uncommitted/validations/
#   s3:
#     bucket: <your bucket>
#     key_prefix: <your key prefix>
#   

# Uncomment the lines below to enable a result callback.

# result_callback:
#   slack: https://slack.com/replace_with_your_webhook
    
    
# Uncomment the lines below to save snapshots of data assets that fail validation.

# data_asset_snapshot_store:
#   filesystem:
#     base_directory: uncommitted/snapshots/
#   s3:
#     bucket:
#     key_prefix:

"""

PROJECT_TEMPLATE = PROJECT_HELP_COMMENT + "datasources: {}\n" + PROJECT_OPTIONAL_CONFIG_COMMENT


PROFILE_COMMENT = """This file stores profiles with database access credentials. 
Do not commit this file to version control. 

A profile can optionally have a single parameter called 
"url" which will be passed to sqlalchemy's create_engine.

Otherwise, all credential options specified here for a 
given profile will be passed to sqlalchemy's create URL function.

"""<|MERGE_RESOLUTION|>--- conflicted
+++ resolved
@@ -617,9 +617,6 @@
           - a generator_name
           - a generator_asset
 
-<<<<<<< HEAD
-        It has a string representation consisting of each of those components delimited by a slash
-=======
         It has a string representation consisting of each of those components delimited by a character defined in the
         data_context ('/' by default).
 
@@ -629,7 +626,6 @@
 
         Returns:
             NormalizedDataAssetName
->>>>>>> 46518f0e
         """
         if isinstance(data_asset_name, NormalizedDataAssetName):
             return data_asset_name
