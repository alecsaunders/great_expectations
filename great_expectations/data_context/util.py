import copy
import inspect
import logging
import os
import re
import warnings
from collections import OrderedDict
from typing import Optional
from urllib.parse import urlparse

<<<<<<< HEAD
import great_expectations.exceptions as ge_exceptions
=======
import pyparsing as pp

>>>>>>> dfa34b20
from great_expectations.data_context.types.base import (
    CheckpointConfig,
    CheckpointConfigSchema,
    DataContextConfig,
    DataContextConfigSchema,
)
from great_expectations.util import load_class, verify_dynamic_loading_support

try:
    import sqlalchemy as sa
except ImportError:
    sa = None

logger = logging.getLogger(__name__)


# TODO: Rename config to constructor_kwargs and config_defaults -> constructor_kwarg_default
# TODO: Improve error messages in this method. Since so much of our workflow is config-driven, this will be a *super* important part of DX.
def instantiate_class_from_config(config, runtime_environment, config_defaults=None):
    """Build a GE class from configuration dictionaries."""

    if config_defaults is None:
        config_defaults = {}

    config = copy.deepcopy(config)

    module_name = config.pop("module_name", None)
    if module_name is None:
        try:
            module_name = config_defaults.pop("module_name")
        except KeyError:
            raise KeyError(
                "Neither config : {} nor config_defaults : {} contains a module_name key.".format(
                    config,
                    config_defaults,
                )
            )
    else:
        # Pop the value without using it, to avoid sending an unwanted value to the config_class
        config_defaults.pop("module_name", None)

    verify_dynamic_loading_support(module_name=module_name)

    class_name = config.pop("class_name", None)
    if class_name is None:
        logger.warning(
            "Instantiating class from config without an explicit class_name is dangerous. Consider adding "
            "an explicit class_name for %s" % config.get("name")
        )
        try:
            class_name = config_defaults.pop("class_name")
        except KeyError:
            raise KeyError(
                "Neither config : {} nor config_defaults : {} contains a class_name key.".format(
                    config,
                    config_defaults,
                )
            )
    else:
        # Pop the value without using it, to avoid sending an unwanted value to the config_class
        config_defaults.pop("class_name", None)

    class_ = load_class(class_name=class_name, module_name=module_name)

    config_with_defaults = copy.deepcopy(config_defaults)
    config_with_defaults.update(config)
    if runtime_environment is not None:
        # If there are additional kwargs available in the runtime_environment requested by a
        # class to be instantiated, provide them
        argspec = inspect.getfullargspec(class_.__init__)[0][1:]

        missing_args = set(argspec) - set(config_with_defaults.keys())
        config_with_defaults.update(
            {
                missing_arg: runtime_environment[missing_arg]
                for missing_arg in missing_args
                if missing_arg in runtime_environment
            }
        )
        # Add the entire runtime_environment as well if it's requested
        if "runtime_environment" in missing_args:
            config_with_defaults.update({"runtime_environment": runtime_environment})

    try:
        class_instance = class_(**config_with_defaults)
    except TypeError as e:
        raise TypeError(
            "Couldn't instantiate class : {} with config : \n\t{}\n \n".format(
                class_name, format_dict_for_error_message(config_with_defaults)
            )
            + str(e)
        )

    return class_instance


def build_store_from_config(
    store_name: str = None,
    store_config: dict = None,
    module_name: str = "great_expectations.data_context.store",
    runtime_environment: dict = None,
):
    if store_config is None or module_name is None:
        return None

    try:
        config_defaults: dict = {
            "store_name": store_name,
            "module_name": module_name,
        }
        new_store = instantiate_class_from_config(
            config=store_config,
            runtime_environment=runtime_environment,
            config_defaults=config_defaults,
        )
    except ge_exceptions.DataContextError as e:
        new_store = None
        logger.critical(f"Error {e} occurred while attempting to instantiate a store.")
    if not new_store:
        class_name: str = store_config["class_name"]
        module_name = store_config["module_name"]
        raise ge_exceptions.ClassInstantiationError(
            module_name=module_name,
            package_name=None,
            class_name=class_name,
        )
    return new_store


def format_dict_for_error_message(dict_):
    # TODO : Tidy this up a bit. Indentation isn't fully consistent.

    return "\n\t".join("\t\t".join((str(key), str(dict_[key]))) for key in dict_)


def substitute_config_variable(
    template_str, config_variables_dict, dollar_sign_escape_string: str = r"\$"
):
    """
    This method takes a string, and if it contains a pattern ${SOME_VARIABLE} or $SOME_VARIABLE,
    returns a string where the pattern is replaced with the value of SOME_VARIABLE,
    otherwise returns the string unchanged. These patterns are case sensitive. There can be multiple
    patterns in a string, e.g. all 3 will be substituted in the following:
    $SOME_VARIABLE${some_OTHER_variable}$another_variable

    If the environment variable SOME_VARIABLE is set, the method uses its value for substitution.
    If it is not set, the value of SOME_VARIABLE is looked up in the config variables store (file).
    If it is not found there, the input string is returned as is.

    If the value to substitute is not a string, it is returned as-is.

    If the value to substitute begins with dollar_sign_escape_string it is not substituted.

    :param template_str: a string that might or might not be of the form ${SOME_VARIABLE}
            or $SOME_VARIABLE
    :param config_variables_dict: a dictionary of config variables. It is loaded from the
            config variables store (by default, "uncommitted/config_variables.yml file)
    :param dollar_sign_escape_string: a string that will be used in place of a `$` when substitution
            is not desired.

    :return: a string with values substituted, or the same object if template_str is not a string.
    """

    if template_str is None:
        return template_str

    # 1. Make substitutions for non-escaped patterns
    try:
        match = re.finditer(
            r"(?<!\\)\$\{(.*?)\}|(?<!\\)\$([_a-zA-Z][_a-zA-Z0-9]*)", template_str
        )
    except TypeError:
        # If the value is not a string (e.g., a boolean), we should return it as is
        return template_str

    for m in match:
        # Match either the first group e.g. ${Variable} or the second e.g. $Variable
        config_variable_name = m.group(1) or m.group(2)
        config_variable_value = config_variables_dict.get(config_variable_name)

        if config_variable_value is not None:
            if not isinstance(config_variable_value, str):
                return config_variable_value
            template_str = template_str.replace(m.group(), config_variable_value)
        else:
            raise ge_exceptions.MissingConfigVariableError(
                f"""\n\nUnable to find a match for config substitution variable: `{config_variable_name}`.
Please add this missing variable to your `uncommitted/config_variables.yml` file or your environment variables.
See https://great-expectations.readthedocs.io/en/latest/reference/data_context_reference.html#managing-environment-and-secrets""",
                missing_config_variable=config_variable_name,
            )

    # 2. Replace the "$"'s that had been escaped
    return template_str.replace(dollar_sign_escape_string, "$")


def substitute_all_config_variables(
    data, replace_variables_dict, dollar_sign_escape_string: str = r"\$"
):
    """
    Substitute all config variables of the form ${SOME_VARIABLE} in a dictionary-like
    config object for their values.

    The method traverses the dictionary recursively.

    :param data:
    :param replace_variables_dict:
    :return: a dictionary with all the variables replaced with their values
    """
    if isinstance(data, DataContextConfig):
        data = DataContextConfigSchema().dump(data)

    if isinstance(data, CheckpointConfig):
        data = CheckpointConfigSchema().dump(data)

    if isinstance(data, dict) or isinstance(data, OrderedDict):
        return {
            k: substitute_all_config_variables(v, replace_variables_dict)
            for k, v in data.items()
        }
    elif isinstance(data, list):
        return [
            substitute_all_config_variables(v, replace_variables_dict) for v in data
        ]
    return substitute_config_variable(
        data, replace_variables_dict, dollar_sign_escape_string
    )


def file_relative_path(dunderfile, relative_path):
    """
    This function is useful when one needs to load a file that is
    relative to the position of the current file. (Such as when
    you encode a configuration file path in source file and want
    in runnable in any current working directory)

    It is meant to be used like the following:
    file_relative_path(__file__, 'path/relative/to/file')

    H/T https://github.com/dagster-io/dagster/blob/8a250e9619a49e8bff8e9aa7435df89c2d2ea039/python_modules/dagster/dagster/utils/__init__.py#L34
    """
    return os.path.join(os.path.dirname(dunderfile), relative_path)


def parse_substitution_variable(substitution_variable: str) -> Optional[str]:
    """
    Parse and check whether the string contains a substitution variable of the case insensitive form ${SOME_VAR} or $SOME_VAR
    Args:
        substitution_variable: string to be parsed

    Returns:
        string of variable name e.g. SOME_VAR or None if not parsable. If there are multiple substitution variables this currently returns the first e.g. $SOME_$TRING -> $SOME_
    """
    substitution_variable_name = pp.Word(pp.alphanums + "_").setResultsName(
        "substitution_variable_name"
    )
    curly_brace_parser = "${" + substitution_variable_name + "}"
    non_curly_brace_parser = "$" + substitution_variable_name
    both_parser = curly_brace_parser | non_curly_brace_parser
    try:
        parsed_substitution_variable = both_parser.parseString(substitution_variable)
        return parsed_substitution_variable.substitution_variable_name
    except pp.ParseException:
        return None


class PasswordMasker:
    """
    Used to mask passwords in Datasources. Does not mask sqlite urls.

    Example usage
    masked_db_url = PasswordMasker.mask_db_url(url)
    where url = "postgresql+psycopg2://username:password@host:65432/database"
    and masked_url = "postgresql+psycopg2://username:***@host:65432/database"

    """

    MASKED_PASSWORD_STRING = "***"

    @staticmethod
    def mask_db_url(url: str, use_urlparse: bool = False, **kwargs) -> str:
        """
        Mask password in database url.
        Uses sqlalchemy engine parsing if sqlalchemy is installed, otherwise defaults to using urlparse from the stdlib which does not handle kwargs.
        Args:
            url: Database url e.g. "postgresql+psycopg2://username:password@host:65432/database"
            use_urlparse: Skip trying to parse url with sqlalchemy and use urlparse
            **kwargs: passed to create_engine()

        Returns:
            url with password masked e.g. "postgresql+psycopg2://username:***@host:65432/database"
        """
        if sa is not None and use_urlparse is False:
            engine = sa.create_engine(url, **kwargs)
            return engine.url.__repr__()
        else:
            warnings.warn(
                "SQLAlchemy is not installed, using urlparse to mask database url password which ignores **kwargs."
            )

            # oracle+cx_oracle does not parse well using urlparse, parse as oracle then swap back
            replace_prefix = None
            if url.startswith("oracle+cx_oracle"):
                replace_prefix = {"original": "oracle+cx_oracle", "temporary": "oracle"}
                url = url.replace(
                    replace_prefix["original"], replace_prefix["temporary"]
                )

            parsed_url = urlparse(url)

            # Do not parse sqlite
            if parsed_url.scheme == "sqlite":
                return url

            colon = ":" if parsed_url.port is not None else ""
            masked_url = (
                f"{parsed_url.scheme}://{parsed_url.username}:{PasswordMasker.MASKED_PASSWORD_STRING}"
                f"@{parsed_url.hostname}{colon}{parsed_url.port or ''}{parsed_url.path or ''}"
            )

            if replace_prefix is not None:
                masked_url = masked_url.replace(
                    replace_prefix["temporary"], replace_prefix["original"]
                )

            return masked_url<|MERGE_RESOLUTION|>--- conflicted
+++ resolved
@@ -8,12 +8,9 @@
 from typing import Optional
 from urllib.parse import urlparse
 
-<<<<<<< HEAD
+import pyparsing as pp
+
 import great_expectations.exceptions as ge_exceptions
-=======
-import pyparsing as pp
-
->>>>>>> dfa34b20
 from great_expectations.data_context.types.base import (
     CheckpointConfig,
     CheckpointConfigSchema,
