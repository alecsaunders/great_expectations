<<<<<<< HEAD
import json
import hashlib
import datetime
import numpy as np
import pandas as pd

=======
>>>>>>> c5ba7058
import great_expectations as ge

import unittest

class TestDataset(unittest.TestCase):

    def test_dataset(self):

        D = ge.dataset.PandasDataSet({
            'x' : [1,2,4],
            'y' : [1,2,5],
            'z' : ['hello', 'jello', 'mello'],
        })

        # print D._expectations_config.keys()
        # print json.dumps(D._expectations_config, indent=2)

        self.assertEqual(
            D._expectations_config,
            {
                "dataset_name" : None,
                "expectations" : [{
                    "expectation_type" : "expect_column_to_exist",
                    "kwargs" : { "column" : "x" }
                },{
                    "expectation_type" : "expect_column_to_exist",
                    "kwargs" : { "column" : "y" }
                },{
                    "expectation_type" : "expect_column_to_exist",
                    "kwargs" : { "column" : "z" }
                }]
            }
        )

        self.assertEqual(
            D.get_expectations_config(),
            {
                "dataset_name" : None,
                "expectations" : [{
                    "expectation_type" : "expect_column_to_exist",
                    "kwargs" : { "column" : "x" }
                },{
                    "expectation_type" : "expect_column_to_exist",
                    "kwargs" : { "column" : "y" }
                },{
                    "expectation_type" : "expect_column_to_exist",
                    "kwargs" : { "column" : "z" }
                }]
            }
        )


        #!!! Add tests for expectation and column_expectation
        #!!! Add tests for save_expectation

    def test_set_default_expectation_argument(self):
        df = ge.dataset.PandasDataSet({
            'x' : [1,2,4],
            'y' : [1,2,5],
            'z' : ['hello', 'jello', 'mello'],
        })

        self.assertEqual(
            df.get_default_expectation_arguments(),
            {
                "include_config" : False,
                "catch_exceptions" : False,
                "output_format" : 'BASIC',
            }
        )

        df.set_default_expectation_argument("output_format", "SUMMARY")

        self.assertEqual(
            df.get_default_expectation_arguments(),
            {
                "include_config" : False,
                "catch_exceptions" : False,
                "output_format" : 'SUMMARY',
            }
        )

    def test_format_column_map_output(self):
        df = ge.dataset.PandasDataSet({
            "x" : list("abcdefghijklmnopqrstuvwxyz")
        })

        success = True
        element_count = 20
        nonnull_values = pd.Series(range(15))
        nonnull_count = 15
        boolean_mapped_success_values = pd.Series([True for i in range(15)])
        success_count = 15
        exception_list = []
        exception_index_list = []

        self.assertEqual(
            df.format_column_map_output(
                "BOOLEAN_ONLY",
                success,
                element_count,
                nonnull_values, nonnull_count,
                boolean_mapped_success_values, success_count,
                exception_list, exception_index_list
            ),
            True
        )

        self.assertEqual(
            df.format_column_map_output(
                "BASIC",
                success,
                element_count,
                nonnull_values, nonnull_count,
                boolean_mapped_success_values, success_count,
                exception_list, exception_index_list
            ),
            {
                'success': True,
                'summary_obj': {
                    'exception_percent': 0.0,
                    'partial_exception_list': [],
                    'exception_percent_nonmissing': 0.0,
                    'exception_count': 0
                }
            }
        )

        self.assertEqual(
            df.format_column_map_output(
                "COMPLETE",
                success,
                element_count,
                nonnull_values, nonnull_count,
                boolean_mapped_success_values, success_count,
                exception_list, exception_index_list
            ),
            {
                'success': True,
                'exception_list': [],
                'exception_index_list': [],
            }
        )

        self.assertEqual(
            df.format_column_map_output(
                "SUMMARY",
                success,
                element_count,
                nonnull_values, nonnull_count,
                boolean_mapped_success_values, success_count,
                exception_list, exception_index_list
            ),
            {
                'success': True,
                'summary_obj': {
                    'element_count': 20,
                    'exception_count': 0,
                    'exception_percent': 0.0,
                    'exception_percent_nonmissing': 0.0,
                    'missing_count': 5,
                    'missing_percent': 0.25,
                    'partial_exception_counts': {},
                    'partial_exception_index_list': [],
                    'partial_exception_list': []
                }
            }
        )



    def test_calc_map_expectation_success(self):
        df = ge.dataset.PandasDataSet({
            "x" : list("abcdefghijklmnopqrstuvwxyz")
        })
        self.assertEqual(
            df.calc_map_expectation_success(
                success_count=10,
                nonnull_count=10,
                mostly=None
            ),
            (True, 1.0)
        )

        self.assertEqual(
            df.calc_map_expectation_success(
                success_count=90,
                nonnull_count=100,
                mostly=.9
            ),
            (True, .9)
        )

        self.assertEqual(
            df.calc_map_expectation_success(
                success_count=90,
                nonnull_count=100,
                mostly=.8
            ),
            (True, .9)
        )

        self.assertEqual(
            df.calc_map_expectation_success(
                success_count=80,
                nonnull_count=100,
                mostly=.9
            ),
            (False, .8)
        )

        self.assertEqual(
            df.calc_map_expectation_success(
                success_count=0,
                nonnull_count=0,
                mostly=None
            ),
            (True, None)
        )

        self.assertEqual(
            df.calc_map_expectation_success(
                success_count=0,
                nonnull_count=100,
                mostly=None
            ),
            (False, 0.0)
        )


if __name__ == "__main__":
    unittest.main()<|MERGE_RESOLUTION|>--- conflicted
+++ resolved
@@ -1,12 +1,3 @@
-<<<<<<< HEAD
-import json
-import hashlib
-import datetime
-import numpy as np
-import pandas as pd
-
-=======
->>>>>>> c5ba7058
 import great_expectations as ge
 
 import unittest
