--- conflicted
+++ resolved
@@ -55,23 +55,9 @@
     )
 
     stdout = result.output.strip()
-<<<<<<< HEAD
-    assert (
-        "[{'name': 'wow_a_datasource', 'class_name': 'PandasDatasource'}]" in stdout
-    )
-=======
-    if PY2:
-        # deal with legacy python dictionary sorting
-        assert (
-            "'name': 'wow_a_datasource'"
-            and "'class_name': 'PandasDatasource'" in stdout
-        )
-        assert len(stdout) >= 60 and len(stdout) <= 70
-    else:
-        assert (
-            "[{'name': 'wow_a_datasource', 'class_name': 'PandasDatasource', 'module_name': 'great_expectations.datasource'}]" in stdout
-        )
->>>>>>> 80f0ab46
+    assert (
+        "[{'name': 'wow_a_datasource', 'class_name': 'PandasDatasource', 'module_name': 'great_expectations.datasource'}]" in stdout
+    )
     assert_no_logging_messages_or_tracebacks(caplog, result)
 
 
