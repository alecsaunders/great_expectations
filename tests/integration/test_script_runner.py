import enum
import os
import shutil
import subprocess
import sys

import pytest

from assets.scripts.build_gallery import execute_shell_command
from great_expectations.data_context.util import file_relative_path


class BackendDependencies(enum.Enum):
    BIGQUERY = "BIGQUERY"
    MYSQL = "MYSQL"
    MSSQL = "MSSQL"
    PANDAS = "PANDAS"
    POSTGRESQL = "POSTGRESQL"
    REDSHIFT = "REDSHIFT"
    SPARK = "SPARK"
    SQLALCHEMY = "SQLALCHEMY"
    SNOWFLAKE = "SNOWFLAKE"


docs_test_matrix = [
    {
        "user_flow_script": "tests/integration/docusaurus/connecting_to_your_data/database/bigquery_yaml_example.py",
        "data_context_dir": "tests/integration/fixtures/no_datasources/great_expectations",
        "data_dir": "tests/test_sets/taxi_yellow_trip_data_samples",
        "util_script": "tests/integration/docusaurus/connecting_to_your_data/database/util.py",
        "extra_backend_dependencies": BackendDependencies.BIGQUERY,
    },
    {
        "user_flow_script": "tests/integration/docusaurus/connecting_to_your_data/database/bigquery_python_example.py",
        "data_context_dir": "tests/integration/fixtures/no_datasources/great_expectations",
        "data_dir": "tests/test_sets/taxi_yellow_trip_data_samples",
        "util_script": "tests/integration/docusaurus/connecting_to_your_data/database/util.py",
        "extra_backend_dependencies": BackendDependencies.BIGQUERY,
    },
    {
<<<<<<< HEAD
        "user_flow_script": "tests/integration/docusaurus/connecting_to_your_data/cloud/gcs/pandas/configured_yaml_example.py",
        "data_context_dir": "tests/integration/fixtures/no_datasources/great_expectations",
    },
    {
        "user_flow_script": "tests/integration/docusaurus/connecting_to_your_data/cloud/gcs/pandas/configured_python_example.py",
        "data_context_dir": "tests/integration/fixtures/no_datasources/great_expectations",
    },
    {
        "user_flow_script": "tests/integration/docusaurus/connecting_to_your_data/cloud/gcs/pandas/inferred_and_runtime_yaml_example.py",
        "data_context_dir": "tests/integration/fixtures/no_datasources/great_expectations",
    },
    {
        "user_flow_script": "tests/integration/docusaurus/connecting_to_your_data/cloud/gcs/pandas/inferred_and_runtime_python_example.py",
=======
        "user_flow_script": "tests/integration/docusaurus/connecting_to_your_data/cloud/azure/pandas/configured_yaml_example.py",
        "data_context_dir": "tests/integration/fixtures/no_datasources/great_expectations",
    },
    {
        "user_flow_script": "tests/integration/docusaurus/connecting_to_your_data/cloud/azure/pandas/configured_python_example.py",
>>>>>>> 8bb0f8c2
        "data_context_dir": "tests/integration/fixtures/no_datasources/great_expectations",
    },
    # {
    #     "user_flow_script": "tests/integration/docusaurus/connecting_to_your_data/cloud/s3/pandas/yaml_example.py",
    #     "data_context_dir": "tests/integration/fixtures/no_datasources/great_expectations",
    # },
    # {
    #     "user_flow_script": "tests/integration/docusaurus/connecting_to_your_data/cloud/s3/pandas/python_example.py",
    #     "data_context_dir": "tests/integration/fixtures/no_datasources/great_expectations",
    # },
    # {
    #     "user_flow_script": "tests/integration/docusaurus/connecting_to_your_data/cloud/s3/spark/yaml_example.py",
    #     "extra_backend_dependencies": BackendDependencies.SPARK,
    # },
    # {
    #     "user_flow_script": "tests/integration/docusaurus/connecting_to_your_data/cloud/s3/spark/python_example.py",
    #     "extra_backend_dependencies": BackendDependencies.SPARK,
    # },
    # {
    #     "user_flow_script": "tests/integration/docusaurus/connecting_to_your_data/database/redshift_python_example.py",
    #     "data_context_dir": "tests/integration/fixtures/no_datasources/great_expectations",
    #     "data_dir": "tests/test_sets/taxi_yellow_trip_data_samples",
    #     "util_script": "tests/integration/docusaurus/connecting_to_your_data/database/util.py",
    #     "extra_backend_dependencies": BackendDependencies.REDSHIFT,
    # },
    # {
    #     "user_flow_script": "tests/integration/docusaurus/connecting_to_your_data/database/redshift_yaml_example.py",
    #     "data_context_dir": "tests/integration/fixtures/no_datasources/great_expectations",
    #     "data_dir": "tests/test_sets/taxi_yellow_trip_data_samples",
    #     "util_script": "tests/integration/docusaurus/connecting_to_your_data/database/util.py",
    #     "extra_backend_dependencies": BackendDependencies.REDSHIFT,
    # },
    {
        "name": "getting_started",
        "data_context_dir": "tests/integration/fixtures/yellow_trip_data_pandas_fixture/great_expectations",
        "data_dir": "tests/test_sets/taxi_yellow_trip_data_samples",
        "user_flow_script": "tests/integration/docusaurus/tutorials/getting-started/getting_started.py",
    },
    {
        "user_flow_script": "tests/integration/docusaurus/connecting_to_your_data/filesystem/pandas_yaml_example.py",
        "data_context_dir": "tests/integration/fixtures/no_datasources/great_expectations",
        "data_dir": "tests/test_sets/taxi_yellow_trip_data_samples",
    },
    {
        "user_flow_script": "tests/integration/docusaurus/connecting_to_your_data/filesystem/pandas_python_example.py",
        "data_context_dir": "tests/integration/fixtures/no_datasources/great_expectations",
        "data_dir": "tests/test_sets/taxi_yellow_trip_data_samples",
    },
    {
        "user_flow_script": "tests/integration/docusaurus/connecting_to_your_data/database/postgres_yaml_example.py",
        "data_context_dir": "tests/integration/fixtures/no_datasources/great_expectations",
        "data_dir": "tests/test_sets/taxi_yellow_trip_data_samples",
        "util_script": "tests/integration/docusaurus/connecting_to_your_data/database/util.py",
        "extra_backend_dependencies": BackendDependencies.POSTGRESQL,
    },
    {
        "user_flow_script": "tests/integration/docusaurus/connecting_to_your_data/database/postgres_python_example.py",
        "data_context_dir": "tests/integration/fixtures/no_datasources/great_expectations",
        "data_dir": "tests/test_sets/taxi_yellow_trip_data_samples",
        "util_script": "tests/integration/docusaurus/connecting_to_your_data/database/util.py",
        "extra_backend_dependencies": BackendDependencies.POSTGRESQL,
    },
    {
        "user_flow_script": "tests/integration/docusaurus/connecting_to_your_data/database/snowflake_python_example.py",
        "data_context_dir": "tests/integration/fixtures/no_datasources/great_expectations",
        "data_dir": "tests/test_sets/taxi_yellow_trip_data_samples",
        "util_script": "tests/integration/docusaurus/connecting_to_your_data/database/util.py",
        "extra_backend_dependencies": BackendDependencies.SNOWFLAKE,
    },
    {
        "user_flow_script": "tests/integration/docusaurus/connecting_to_your_data/database/snowflake_yaml_example.py",
        "data_context_dir": "tests/integration/fixtures/no_datasources/great_expectations",
        "data_dir": "tests/test_sets/taxi_yellow_trip_data_samples",
        "util_script": "tests/integration/docusaurus/connecting_to_your_data/database/util.py",
        "extra_backend_dependencies": BackendDependencies.SNOWFLAKE,
    },
    {
        "user_flow_script": "tests/integration/docusaurus/connecting_to_your_data/database/sqlite_yaml_example.py",
        "data_context_dir": "tests/integration/fixtures/no_datasources/great_expectations",
        "data_dir": "tests/test_sets/taxi_yellow_trip_data_samples/sqlite/",
        "extra_backend_dependencies": BackendDependencies.SQLALCHEMY,
    },
    {
        "user_flow_script": "tests/integration/docusaurus/connecting_to_your_data/database/sqlite_python_example.py",
        "data_context_dir": "tests/integration/fixtures/no_datasources/great_expectations",
        "data_dir": "tests/test_sets/taxi_yellow_trip_data_samples/sqlite/",
        "extra_backend_dependencies": BackendDependencies.SQLALCHEMY,
    },
    {
        "user_flow_script": "tests/integration/docusaurus/connecting_to_your_data/in_memory/pandas_yaml_example.py",
        "data_context_dir": "tests/integration/fixtures/no_datasources/great_expectations",
    },
    {
        "user_flow_script": "tests/integration/docusaurus/connecting_to_your_data/in_memory/pandas_python_example.py",
        "data_context_dir": "tests/integration/fixtures/no_datasources/great_expectations",
    },
    {
        "user_flow_script": "tests/integration/docusaurus/template/script_example.py",
        "data_context_dir": "tests/integration/fixtures/no_datasources/great_expectations",
    },
    {
        "user_flow_script": "tests/integration/docusaurus/connecting_to_your_data/in_memory/spark_yaml_example.py",
        "extra_backend_dependencies": BackendDependencies.SPARK,
    },
    {
        "user_flow_script": "tests/integration/docusaurus/connecting_to_your_data/in_memory/spark_python_example.py",
        "extra_backend_dependencies": BackendDependencies.SPARK,
    },
    {
        "user_flow_script": "tests/integration/docusaurus/connecting_to_your_data/filesystem/spark_yaml_example.py",
        "data_dir": "tests/test_sets/taxi_yellow_trip_data_samples",
        "extra_backend_dependencies": BackendDependencies.SPARK,
    },
    {
        "user_flow_script": "tests/integration/docusaurus/connecting_to_your_data/filesystem/spark_python_example.py",
        "data_dir": "tests/test_sets/taxi_yellow_trip_data_samples",
        "extra_backend_dependencies": BackendDependencies.SPARK,
    },
    {
        "user_flow_script": "tests/integration/docusaurus/connecting_to_your_data/database/mysql_yaml_example.py",
        "data_context_dir": "tests/integration/fixtures/no_datasources/great_expectations",
        "data_dir": "tests/test_sets/taxi_yellow_trip_data_samples",
        "util_script": "tests/integration/docusaurus/connecting_to_your_data/database/util.py",
        "extra_backend_dependencies": BackendDependencies.MYSQL,
    },
    {
        "user_flow_script": "tests/integration/docusaurus/connecting_to_your_data/database/mysql_python_example.py",
        "data_context_dir": "tests/integration/fixtures/no_datasources/great_expectations",
        "data_dir": "tests/test_sets/taxi_yellow_trip_data_samples",
        "util_script": "tests/integration/docusaurus/connecting_to_your_data/database/util.py",
        "extra_backend_dependencies": BackendDependencies.MYSQL,
    },
    {
        "name": "rule_base_profiler_multi_batch_example",
        "data_context_dir": "tests/integration/fixtures/yellow_trip_data_pandas_fixture/great_expectations",
        "data_dir": "tests/test_sets/taxi_yellow_trip_data_samples",
        "user_flow_script": "tests/integration/docusaurus/expectations/advanced/multi_batch_rule_based_profiler_example.py",
    },
]

integration_test_matrix = [
    {
        "name": "pandas_one_multi_batch_request_one_validator",
        "data_context_dir": "tests/integration/fixtures/yellow_trip_data_pandas_fixture/great_expectations",
        "data_dir": "tests/test_sets/taxi_yellow_trip_data_samples",
        "user_flow_script": "tests/integration/fixtures/yellow_trip_data_pandas_fixture/one_multi_batch_request_one_validator.py",
    },
    {
        "name": "pandas_two_batch_requests_two_validators",
        "data_context_dir": "tests/integration/fixtures/yellow_trip_data_pandas_fixture/great_expectations",
        "data_dir": "tests/test_sets/taxi_yellow_trip_data_samples",
        "user_flow_script": "tests/integration/fixtures/yellow_trip_data_pandas_fixture/two_batch_requests_two_validators.py",
        "expected_stderrs": "",
        "expected_stdouts": "",
    },
    {
        "name": "pandas_multiple_batch_requests_one_validator_multiple_steps",
        "data_context_dir": "tests/integration/fixtures/yellow_trip_data_pandas_fixture/great_expectations",
        "data_dir": "tests/test_sets/taxi_yellow_trip_data_samples",
        "user_flow_script": "tests/integration/fixtures/yellow_trip_data_pandas_fixture/multiple_batch_requests_one_validator_multiple_steps.py",
    },
    {
        "name": "pandas_multiple_batch_requests_one_validator_one_step",
        "data_context_dir": "tests/integration/fixtures/yellow_trip_data_pandas_fixture/great_expectations",
        "data_dir": "tests/test_sets/taxi_yellow_trip_data_samples",
        "user_flow_script": "tests/integration/fixtures/yellow_trip_data_pandas_fixture/multiple_batch_requests_one_validator_one_step.py",
    },
]


def idfn(test_configuration):
    return test_configuration.get("user_flow_script")


@pytest.fixture
def pytest_parsed_arguments(request):
    return request.config.option


@pytest.mark.docs
@pytest.mark.integration
@pytest.mark.parametrize("test_configuration", docs_test_matrix, ids=idfn)
@pytest.mark.skipif(sys.version_info < (3, 7), reason="requires Python3.7")
def test_docs(test_configuration, tmp_path, pytest_parsed_arguments):
    _check_for_skipped_tests(pytest_parsed_arguments, test_configuration)
    _execute_integration_test(test_configuration, tmp_path)


@pytest.mark.integration
@pytest.mark.parametrize("test_configuration", integration_test_matrix, ids=idfn)
@pytest.mark.skipif(sys.version_info < (3, 7), reason="requires Python3.7")
def test_integration_tests(test_configuration, tmp_path, pytest_parsed_arguments):
    _check_for_skipped_tests(pytest_parsed_arguments, test_configuration)
    _execute_integration_test(test_configuration, tmp_path)


def _execute_integration_test(test_configuration, tmp_path):
    """
    Prepare and environment and run integration tests from a list of tests.

    Note that the only required parameter for a test in the matrix is
    `user_flow_script` and that all other parameters are optional.
    """
    assert (
        "user_flow_script" in test_configuration.keys()
    ), "a `user_flow_script` is required"
    workdir = os.getcwd()
    try:
        base_dir = test_configuration.get(
            "base_dir", file_relative_path(__file__, "../../")
        )
        os.chdir(tmp_path)
        # Ensure GE is installed in our environment
        ge_requirement = test_configuration.get("ge_requirement", "great_expectations")
        execute_shell_command(f"pip install {ge_requirement}")

        #
        # Build test state
        #

        # DataContext
        if test_configuration.get("data_context_dir"):
            context_source_dir = os.path.join(
                base_dir, test_configuration.get("data_context_dir")
            )
            test_context_dir = os.path.join(tmp_path, "great_expectations")
            shutil.copytree(
                context_source_dir,
                test_context_dir,
            )

        # Test Data
        if test_configuration.get("data_dir") is not None:
            source_data_dir = os.path.join(base_dir, test_configuration.get("data_dir"))
            test_data_dir = os.path.join(tmp_path, "data")
            shutil.copytree(
                source_data_dir,
                test_data_dir,
            )

        # UAT Script
        script_source = os.path.join(
            base_dir,
            test_configuration.get("user_flow_script"),
        )
        script_path = os.path.join(tmp_path, "test_script.py")
        shutil.copyfile(script_source, script_path)

        # Util Script
        if test_configuration.get("util_script") is not None:
            script_source = os.path.join(
                base_dir,
                test_configuration.get("util_script"),
            )
            util_script_path = os.path.join(tmp_path, "util.py")
            shutil.copyfile(script_source, util_script_path)

        # Check initial state

        # Execute test
        res = subprocess.run(["python", script_path], capture_output=True)
        # Check final state
        expected_stderrs = test_configuration.get("expected_stderrs")
        expected_stdouts = test_configuration.get("expected_stdouts")
        expected_failure = test_configuration.get("expected_failure")
        outs = res.stdout.decode("utf-8")
        errs = res.stderr.decode("utf-8")
        print(outs)
        print(errs)

        if expected_stderrs:
            assert expected_stderrs == errs

        if expected_stdouts:
            assert expected_stdouts == outs

        if expected_failure:
            assert res.returncode != 0
        else:
            assert res.returncode == 0
    except:
        raise
    finally:
        os.chdir(workdir)


def _check_for_skipped_tests(pytest_args, test_configuration) -> None:
    """Enable scripts to be skipped based on pytest invocation flags."""
    dependencies = test_configuration.get("extra_backend_dependencies", None)
    if not dependencies:
        return
    elif dependencies == BackendDependencies.POSTGRESQL and (
        pytest_args.no_postgresql or pytest_args.no_sqlalchemy
    ):
        pytest.skip("Skipping postgres tests")
    elif dependencies == BackendDependencies.MYSQL and (
        not pytest_args.mysql or pytest_args.no_sqlalchemy
    ):
        pytest.skip("Skipping mysql tests")
    elif dependencies == BackendDependencies.MSSQL and (
        pytest_args.no_mssql or pytest_args.no_sqlalchemy
    ):
        pytest.skip("Skipping mssql tests")
    elif dependencies == BackendDependencies.BIGQUERY and pytest_args.no_sqlalchemy:
        pytest.skip("Skipping bigquery tests")
    elif dependencies == BackendDependencies.REDSHIFT and pytest_args.no_sqlalchemy:
        pytest.skip("Skipping redshift tests")
    elif dependencies == BackendDependencies.SPARK and pytest_args.no_spark:
        pytest.skip("Skipping spark tests")
    elif dependencies == BackendDependencies.SNOWFLAKE and pytest_args.no_sqlalchemy:
        pytest.skip("Skipping snowflake tests")<|MERGE_RESOLUTION|>--- conflicted
+++ resolved
@@ -37,8 +37,25 @@
         "util_script": "tests/integration/docusaurus/connecting_to_your_data/database/util.py",
         "extra_backend_dependencies": BackendDependencies.BIGQUERY,
     },
-    {
-<<<<<<< HEAD
+    # Azure
+    {
+        "user_flow_script": "tests/integration/docusaurus/connecting_to_your_data/cloud/azure/pandas/configured_yaml_example.py",
+        "data_context_dir": "tests/integration/fixtures/no_datasources/great_expectations",
+    },
+    {
+        "user_flow_script": "tests/integration/docusaurus/connecting_to_your_data/cloud/azure/pandas/configured_python_example.py",
+        "data_context_dir": "tests/integration/fixtures/no_datasources/great_expectations",
+    },
+    # {
+    #     "user_flow_script": "tests/integration/docusaurus/connecting_to_your_data/cloud/azure/pandas/inferred_and_runtime_yaml_example.py",
+    #     "data_context_dir": "tests/integration/fixtures/no_datasources/great_expectations",
+    # },
+    # {
+    #     "user_flow_script": "tests/integration/docusaurus/connecting_to_your_data/cloud/azure/pandas/inferred_and_runtime_python_example.py",
+    #     "data_context_dir": "tests/integration/fixtures/no_datasources/great_expectations",
+    # },
+    # GCS
+    {
         "user_flow_script": "tests/integration/docusaurus/connecting_to_your_data/cloud/gcs/pandas/configured_yaml_example.py",
         "data_context_dir": "tests/integration/fixtures/no_datasources/great_expectations",
     },
@@ -52,13 +69,6 @@
     },
     {
         "user_flow_script": "tests/integration/docusaurus/connecting_to_your_data/cloud/gcs/pandas/inferred_and_runtime_python_example.py",
-=======
-        "user_flow_script": "tests/integration/docusaurus/connecting_to_your_data/cloud/azure/pandas/configured_yaml_example.py",
-        "data_context_dir": "tests/integration/fixtures/no_datasources/great_expectations",
-    },
-    {
-        "user_flow_script": "tests/integration/docusaurus/connecting_to_your_data/cloud/azure/pandas/configured_python_example.py",
->>>>>>> 8bb0f8c2
         "data_context_dir": "tests/integration/fixtures/no_datasources/great_expectations",
     },
     # {
