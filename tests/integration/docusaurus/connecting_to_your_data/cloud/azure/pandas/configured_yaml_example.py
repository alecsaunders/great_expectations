--- conflicted
+++ resolved
@@ -23,17 +23,11 @@
         class_name: ConfiguredAssetAzureDataConnector
         azure_options:
             account_url: <YOUR_ACCOUNT_URL> # or `conn_str`
-<<<<<<< HEAD
             credential: <YOUR_CREDENTIAL>   # if using a protected bucket
         bucket: <YOUR_AZURE_BUCKET_HERE>
         prefix: <BUCKET_PATH_TO_DATA>
         assets:
             taxi_data:
-=======
-            credential: <YOUR_CREDENTIAL>   # if using a protected container
-        container: <YOUR_AZURE_CONTAINER_HERE>
-        name_starts_with: <CONTAINER_PATH_TO_DATA>
->>>>>>> 21b3e20d
         default_regex:
             pattern: data/taxi_yellow_tripdata_samples/yellow_tripdata_sample_(\\d{{4}})-(\\d{{2}})\\.csv
             group_names:
@@ -49,11 +43,7 @@
     "<YOUR_AZURE_BUCKET_HERE>", "superconductive-public"
 )
 datasource_yaml = datasource_yaml.replace(
-<<<<<<< HEAD
     "<BUCKET_PATH_TO_DATA>", "data/taxi_yellow_trip_data_samples/"
-=======
-    "<CONTAINER_PATH_TO_DATA>", "data/taxi_yellow_tripdata_samples/"
->>>>>>> 21b3e20d
 )
 datasource_yaml = datasource_yaml.replace(
     "<YOUR_ACCOUNT_URL>", "superconductivetesting.blob.core.windows.net"
