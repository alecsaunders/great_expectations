import json

import pandas as pd
import pytest

from great_expectations.core.batch import Batch
from great_expectations.core.expectation_diagnostics.supporting_types import (
    ExecutedExpectationTestCase,
    ExpectationRendererDiagnostics,
)
from great_expectations.expectations.expectation import (
    ColumnMapExpectation,
    ExpectationConfiguration,
)
from great_expectations.expectations.registry import _registered_expectations

from .fixtures.expect_column_values_to_equal_three import (
    ExpectColumnValuesToEqualThree,
    ExpectColumnValuesToEqualThree__BrokenIteration,
    ExpectColumnValuesToEqualThree__SecondIteration,
)


def test_expectation_self_check():

    my_expectation = ExpectColumnValuesToEqualThree()
    expectation_diagnostic = my_expectation.run_diagnostics()
    print(json.dumps(expectation_diagnostic.to_dict(), indent=2))

    assert expectation_diagnostic.to_dict() == {
        "examples": [],
        "library_metadata": {
            "maturity": "CONCEPT_ONLY",
            "tags": [],
            "contributors": [],
            "library_metadata_passed_checks": False,
            "package": None,
        },
        "description": {
            "camel_name": "ExpectColumnValuesToEqualThree",
            "snake_name": "expect_column_values_to_equal_three",
            "short_description": "",
            "docstring": "",
        },
        "execution_engines": {
            "PandasExecutionEngine": True,
            "SqlAlchemyExecutionEngine": True,
            "SparkDFExecutionEngine": True,
<<<<<<< HEAD
        },
        "gallery_examples": [],
        "renderers": [
            {
                "name": "atomic.diagnostic.observed_value",
                "is_supported": True,
                "is_standard": False,
                "samples": [],
            },
            {
                "name": "atomic.prescriptive.summary",
                "is_supported": True,
                "is_standard": False,
                "samples": [],
            },
            {
                "name": "renderer.answer",
                "is_supported": False,
                "is_standard": True,
                "samples": [],
            },
            {
                "name": "renderer.diagnostic.meta_properties",
                "is_supported": True,
                "is_standard": False,
                "samples": [],
            },
            {
                "name": "renderer.diagnostic.observed_value",
                "is_supported": True,
                "is_standard": True,
                "samples": [],
            },
            {
                "name": "renderer.diagnostic.status_icon",
                "is_supported": True,
                "is_standard": True,
                "samples": [],
            },
            {
                "name": "renderer.diagnostic.unexpected_statement",
                "is_supported": True,
                "is_standard": True,
                "samples": [],
            },
            {
                "name": "renderer.diagnostic.unexpected_table",
                "is_supported": True,
                "is_standard": True,
                "samples": [],
            },
            {
                "name": "renderer.prescriptive",
                "is_supported": True,
                "is_standard": True,
                "samples": [],
            },
            {
                "name": "renderer.question",
                "is_supported": False,
                "is_standard": True,
                "samples": [],
            },
        ],
        "metrics": [],
        "tests": [],
        "errors": [],
=======
        },
        "gallery_examples": [],
        "renderers": [
            {
                "name": "atomic.diagnostic.observed_value",
                "is_supported": True,
                "is_standard": False,
                "samples": [],
            },
            {
                "name": "atomic.prescriptive.summary",
                "is_supported": True,
                "is_standard": False,
                "samples": [],
            },
            {
                "name": "renderer.answer",
                "is_supported": False,
                "is_standard": True,
                "samples": [],
            },
            {
                "name": "renderer.diagnostic.meta_properties",
                "is_supported": True,
                "is_standard": False,
                "samples": [],
            },
            {
                "name": "renderer.diagnostic.observed_value",
                "is_supported": True,
                "is_standard": True,
                "samples": [],
            },
            {
                "name": "renderer.diagnostic.status_icon",
                "is_supported": True,
                "is_standard": True,
                "samples": [],
            },
            {
                "name": "renderer.diagnostic.unexpected_statement",
                "is_supported": True,
                "is_standard": True,
                "samples": [],
            },
            {
                "name": "renderer.diagnostic.unexpected_table",
                "is_supported": True,
                "is_standard": True,
                "samples": [],
            },
            {
                "name": "renderer.prescriptive",
                "is_supported": True,
                "is_standard": True,
                "samples": [],
            },
            {
                "name": "renderer.question",
                "is_supported": False,
                "is_standard": True,
                "samples": [],
            },
        ],
        "metrics": [],
        "tests": [],
        "errors": [],
        "maturity_checklist": {
            "beta": [],
            "experimental": [
                {
                    "doc_url": None,
                    "message": "library_metadata object exists",
                    "passed": False,
                    "sub_messages": [],
                },
                {
                    "doc_url": None,
                    "message": "Has a docstring, including a one-line short description",
                    "passed": False,
                    "sub_messages": [],
                },
                {
                    "doc_url": None,
                    "message": "Has at least one positive and negative example case, and all test cases pass",
                    "passed": False,
                    "sub_messages": [],
                },
                {
                    "doc_url": None,
                    "message": "Core logic exists and passes tests on at least one Execution Engine",
                    "passed": True,
                    "sub_messages": [],
                },
            ],
            "production": [],
        },
>>>>>>> 0f0a3b43
    }


def test_include_in_gallery_flag():

    my_expectation = ExpectColumnValuesToEqualThree__SecondIteration()
    report_object = my_expectation.run_diagnostics()
    # print(json.dumps(report_object["examples"], indent=2))

    assert len(report_object["gallery_examples"][0]["tests"]) == 1
    assert report_object["gallery_examples"][0]["tests"][0].to_dict() == {
        "title": "positive_test_with_mostly",
        "exact_match_out": False,
        "input": {"column": "mostly_threes", "mostly": 0.6},
        "include_in_gallery": False,
        "suppress_test_for": [],
        "output": {
            "success": True,
            "unexpected_index_list": [6, 7],
            "unexpected_list": [2, -1],
        },
    }


@pytest.mark.skip("This raises a Spark error on my machine.")
def test_self_check_on_an_existing_expectation():
    expectation_name = "expect_column_values_to_match_regex"
    expectation = _registered_expectations[expectation_name]

    report_object = expectation().run_diagnostics()
    # print(json.dumps(report_object, indent=2))

    report_object["description"].pop(
        "docstring"
    )  # Don't try to exact match the docstring

    # one of the test cases in the examples for this expectation is failing on our CI
    # and the number of items depends on the flags
    # we will not verify the contents of `tests` or `errors`
    report_object.pop("tests")
    report_object.pop("errors")

    assert report_object == {
        "description": {
            "camel_name": "ExpectColumnValuesToMatchRegex",
            "snake_name": "expect_column_values_to_match_regex",
            "short_description": "Expect column entries to be strings that match a given regular expression.",
            # "docstring": "Expect column entries to be strings that match a given regular expression. Valid matches can be found     anywhere in the string, for example \"[at]+\" will identify the following strings as expected: \"cat\", \"hat\",     \"aa\", \"a\", and \"t\", and the following strings as unexpected: \"fish\", \"dog\".\n\n    expect_column_values_to_match_regex is a     :func:`column_map_expectation <great_expectations.execution_engine.execution_engine.MetaExecutionEngine\n    .column_map_expectation>`.\n\n    Args:\n        column (str):             The column name.\n        regex (str):             The regular expression the column entries should match.\n\n    Keyword Args:\n        mostly (None or a float between 0 and 1):             Return `\"success\": True` if at least mostly fraction of values match the expectation.             For more detail, see :ref:`mostly`.\n\n    Other Parameters:\n        result_format (str or None):             Which output mode to use: `BOOLEAN_ONLY`, `BASIC`, `COMPLETE`, or `SUMMARY`.\n            For more detail, see :ref:`result_format <result_format>`.\n        include_config (boolean):             If True, then include the expectation config as part of the result object.             For more detail, see :ref:`include_config`.\n        catch_exceptions (boolean or None):             If True, then catch exceptions and include them as part of the result object.             For more detail, see :ref:`catch_exceptions`.\n        meta (dict or None):             A JSON-serializable dictionary (nesting allowed) that will be included in the output without             modification. For more detail, see :ref:`meta`.\n\n    Returns:\n        An ExpectationSuiteValidationResult\n\n        Exact fields vary depending on the values passed to :ref:`result_format <result_format>` and\n        :ref:`include_config`, :ref:`catch_exceptions`, and :ref:`meta`.\n\n    See Also:\n        :func:`expect_column_values_to_not_match_regex         <great_expectations.execution_engine.execution_engine.ExecutionEngine\n        .expect_column_values_to_not_match_regex>`\n\n        :func:`expect_column_values_to_match_regex_list         <great_expectations.execution_engine.execution_engine.ExecutionEngine\n        .expect_column_values_to_match_regex_list>`\n\n    ",
        },
        "execution_engines": {
            "PandasExecutionEngine": True,
            "SqlAlchemyExecutionEngine": True,
            "SparkDFExecutionEngine": True,
        },
        "renderers": {
            "standard": {
                "renderer.answer": 'Less than 90.0% of values in column "a" match the regular expression ^a.',
                "renderer.diagnostic.unexpected_statement": "\n\n1 unexpected values found. 20% of 5 total rows.",
                "renderer.diagnostic.observed_value": "20% unexpected",
                "renderer.diagnostic.status_icon": "",
                "renderer.diagnostic.unexpected_table": None,
                "renderer.prescriptive": "a values must match this regular expression: ^a, at least 90 % of the time.",
                "renderer.question": 'Do at least 90.0% of values in column "a" match the regular expression ^a?',
            },
            "custom": [],
        },
        "metrics": [
            "column_values.nonnull.unexpected_count",
            "column_values.match_regex.unexpected_count",
            "table.row_count",
            "column_values.match_regex.unexpected_values",
        ],
        "examples": [
            {
                "data": {
                    "a": ["aaa", "abb", "acc", "add", "bee"],
                    "b": ["aaa", "abb", "acc", "bdd", None],
                    "column_name with space": ["aaa", "abb", "acc", "add", "bee"],
                },
                "tests": [
                    {
                        "title": "negative_test_insufficient_mostly_and_one_non_matching_value",
                        "exact_match_out": False,
                        "in": {"column": "a", "regex": "^a", "mostly": 0.9},
                        "out": {
                            "success": False,
                            "unexpected_index_list": [4],
                            "unexpected_list": ["bee"],
                        },
                        "suppress_test_for": ["sqlite", "mssql"],
                        "include_in_gallery": True,
                    },
                    {
                        "title": "positive_test_exact_mostly_w_one_non_matching_value",
                        "exact_match_out": False,
                        "in": {"column": "a", "regex": "^a", "mostly": 0.8},
                        "out": {
                            "success": True,
                            "unexpected_index_list": [4],
                            "unexpected_list": ["bee"],
                        },
                        "suppress_test_for": ["sqlite", "mssql"],
                        "include_in_gallery": True,
                    },
                ],
            }
        ],
        "library_metadata": {
            "contributors": ["@great_expectations"],
            "maturity": "production",
            # "package": "great_expectations",
            "requirements": [],
            "tags": ["core expectation", "column map expectation"],
        },
        # "test_report": [
        #     {
        #         "test_title": "negative_test_insufficient_mostly_and_one_non_matching_value",
        #         "backend": "pandas",
        #         "success": "true",
        #     },
        #     {
        #         "test_title": "positive_test_exact_mostly_w_one_non_matching_value",
        #         "backend": "pandas",
        #         "success": "true",
        #     },
        # ],
    }


def test_expectation__get_renderers():

    expectation_name = "expect_column_values_to_match_regex"
    my_expectation = _registered_expectations[expectation_name]()

    from great_expectations.expectations.registry import _registered_renderers

    # supported_renderers = my_expectation._get_registered_renderers(
    #     expectation_name,
    #     _registered_renderers,
    # )
    examples = my_expectation._get_examples()
    example_data, example_test = my_expectation._choose_example(examples)

    my_batch = Batch(data=pd.DataFrame(example_data))

    my_expectation_config = ExpectationConfiguration(
        **{"expectation_type": expectation_name, "kwargs": example_test.input}
    )

    my_validation_results = my_expectation._instantiate_example_validation_results(
        test_batch=my_batch,
        expectation_config=my_expectation_config,
    )
    my_validation_result = my_validation_results[0]

    renderer_diagnostics = my_expectation._get_renderer_diagnostics(
        expectation_name,
        [
            ExecutedExpectationTestCase(
                data=example_data,
                test_case=example_test,
                expectation_configuration=my_expectation_config,
                validation_result=my_validation_result,
                error_diagnostics=None,
            )
        ],
        _registered_renderers,
    )
    assert isinstance(renderer_diagnostics, list)
    assert len(renderer_diagnostics) == 10
    for element in renderer_diagnostics:
        print(json.dumps(element.to_dict(), indent=2))
        assert isinstance(element, ExpectationRendererDiagnostics)

    print([rd.name for rd in renderer_diagnostics])
    assert set([rd.name for rd in renderer_diagnostics]) == {
        "renderer.diagnostic.unexpected_statement",
        "renderer.diagnostic.meta_properties",
        "renderer.diagnostic.unexpected_table",
        "renderer.diagnostic.status_icon",
        "renderer.answer",
        "atomic.prescriptive.summary",
        "atomic.diagnostic.observed_value",
        "renderer.question",
        "renderer.prescriptive",
        "renderer.diagnostic.observed_value",
    }

    # assert renderer_diagnostics[0].to_dict() == {
    #     "name": "renderer.diagnostic.meta_properties",
    #     "is_supported": True,
    #     "is_standard": False,
    #     "samples": [
    #         ""
    #     ]
    # }

    # Expectation with no new renderers specified
    print([x for x in _registered_expectations.keys() if "second" in x])
    expectation_name = "expect_column_values_to_equal_three___second_iteration"
    my_expectation = _registered_expectations[expectation_name]()

    # supported_renderers = my_expectation._get_registered_renderers(
    #     expectation_name,
    #     _registered_renderers,
    # )
    examples = my_expectation._get_examples()
    example_data, example_test = my_expectation._choose_example(examples)

    my_batch = Batch(data=pd.DataFrame(example_data))

    my_expectation_config = ExpectationConfiguration(
        **{"expectation_type": expectation_name, "kwargs": example_test.input}
    )

    my_validation_results = my_expectation._instantiate_example_validation_results(
        test_batch=my_batch,
        expectation_config=my_expectation_config,
    )
    my_validation_result = my_validation_results[0]

    renderer_diagnostics = my_expectation._get_renderer_diagnostics(
        expectation_name,
        [
            ExecutedExpectationTestCase(
                data=example_data,
                test_case=example_test,
                expectation_configuration=my_expectation_config,
                validation_result=my_validation_result,
                error_diagnostics=None,
            )
        ],
        _registered_renderers,
    )
    assert isinstance(renderer_diagnostics, list)
    for element in renderer_diagnostics:
        print(json.dumps(element.to_dict(), indent=2))
        assert isinstance(element, ExpectationRendererDiagnostics)

    assert len(renderer_diagnostics) == 10
    assert set([rd.name for rd in renderer_diagnostics]) == {
        "renderer.diagnostic.observed_value",
        "renderer.prescriptive",
        "renderer.diagnostic.meta_properties",
        "renderer.diagnostic.status_icon",
        "renderer.diagnostic.unexpected_table",
        "atomic.diagnostic.observed_value",
        "atomic.prescriptive.summary",
        "renderer.answer",
        "renderer.question",
        "renderer.diagnostic.unexpected_statement",
    }

    # Expectation with no renderers specified
    print([x for x in _registered_expectations.keys() if "second" in x])
    expectation_name = "expect_column_values_to_equal_three___third_iteration"
    my_expectation = _registered_expectations[expectation_name]()

    # supported_renderers = my_expectation._get_registered_renderers(
    #     expectation_name,
    #     _registered_renderers,
    # )
    examples = my_expectation._get_examples()
    example_data, example_test = my_expectation._choose_example(examples)
    my_batch = Batch(data=pd.DataFrame(example_data))

    my_expectation_config = ExpectationConfiguration(
        **{"expectation_type": expectation_name, "kwargs": example_test.input}
    )

    my_validation_results = my_expectation._instantiate_example_validation_results(
        test_batch=my_batch,
        expectation_config=my_expectation_config,
    )
    my_validation_result = my_validation_results[0]

    renderer_diagnostics = my_expectation._get_renderer_diagnostics(
        expectation_name,
        [
            ExecutedExpectationTestCase(
                data=example_data,
                test_case=example_test,
                expectation_configuration=my_expectation_config,
                validation_result=my_validation_result,
                error_diagnostics=None,
            )
        ],
        _registered_renderers,
<<<<<<< HEAD
    )
    assert isinstance(renderer_diagnostics, list)
    assert len(renderer_diagnostics) == 10
    for element in renderer_diagnostics:
        print(json.dumps(element.to_dict(), indent=2))
        assert isinstance(element, ExpectationRendererDiagnostics)

    assert len(renderer_diagnostics) == 10
    assert set([rd.name for rd in renderer_diagnostics]) == {
        "renderer.diagnostic.observed_value",
        "renderer.prescriptive",
        "renderer.diagnostic.meta_properties",
        "renderer.diagnostic.status_icon",
        "renderer.diagnostic.unexpected_table",
        "atomic.diagnostic.observed_value",
        "atomic.prescriptive.summary",
        "renderer.answer",
        "renderer.question",
        "renderer.diagnostic.unexpected_statement",
    }


def test_expectation__get_execution_engine_dict(
    test_cases_for_sql_data_connector_sqlite_execution_engine,
):
    expectation_name = "expect_column_values_to_equal_three___second_iteration"
    my_expectation = _registered_expectations[expectation_name]()

    examples = my_expectation._get_examples()
    example_data, example_test = my_expectation._choose_example(examples)

    my_batch = Batch(data=pd.DataFrame(example_data))

    my_expectation_config = ExpectationConfiguration(
        **{"expectation_type": expectation_name, "kwargs": example_test}
    )

    my_validation_results = my_expectation._instantiate_example_validation_results(
        test_batch=my_batch,
        expectation_config=my_expectation_config,
    )
    upstream_metrics = my_expectation._get_upstream_metrics(
        expectation_config=my_expectation_config
    )

    execution_engines = my_expectation._get_execution_engine_dict(
        upstream_metrics=upstream_metrics,
=======
>>>>>>> 0f0a3b43
    )
    assert isinstance(renderer_diagnostics, list)
    assert len(renderer_diagnostics) == 10
    for element in renderer_diagnostics:
        print(json.dumps(element.to_dict(), indent=2))
        assert isinstance(element, ExpectationRendererDiagnostics)

    assert len(renderer_diagnostics) == 10
    assert set([rd.name for rd in renderer_diagnostics]) == {
        "renderer.diagnostic.observed_value",
        "renderer.prescriptive",
        "renderer.diagnostic.meta_properties",
        "renderer.diagnostic.status_icon",
        "renderer.diagnostic.unexpected_table",
        "atomic.diagnostic.observed_value",
        "atomic.prescriptive.summary",
        "renderer.answer",
        "renderer.question",
        "renderer.diagnostic.unexpected_statement",
    }


def test_expectation_is_abstract():
    # is_abstract determines whether the expectation should be added to the registry (i.e. is fully implemented)
    assert ColumnMapExpectation.is_abstract()
    assert not ExpectColumnValuesToEqualThree.is_abstract()


def test_run_diagnostics_on_an_expectation_with_errors_in_its_tests():
    expectation_diagnostics = (
        ExpectColumnValuesToEqualThree__BrokenIteration().run_diagnostics()
    )
    # print(json.dumps(expectation_diagnostics.to_dict(), indent=2))

    tests = expectation_diagnostics["tests"]

    assert len(tests) == 5
    assert tests[0].to_dict() == {
        "test_title": "positive_test_with_mostly",
        "backend": "pandas",
        "test_passed": True,
        "error_message": None,
        "stack_trace": None,
    }

    assert set(tests[3].keys()) == {
        "test_title",
        "backend",
        "test_passed",
        "error_message",
        "stack_trace",
    }
    assert tests[3]["test_passed"] == False

    assert set(tests[4].keys()) == {
        "test_title",
        "backend",
        "test_passed",
        "error_message",
        "stack_trace",
    }
    assert tests[4]["test_passed"] == False<|MERGE_RESOLUTION|>--- conflicted
+++ resolved
@@ -46,75 +46,6 @@
             "PandasExecutionEngine": True,
             "SqlAlchemyExecutionEngine": True,
             "SparkDFExecutionEngine": True,
-<<<<<<< HEAD
-        },
-        "gallery_examples": [],
-        "renderers": [
-            {
-                "name": "atomic.diagnostic.observed_value",
-                "is_supported": True,
-                "is_standard": False,
-                "samples": [],
-            },
-            {
-                "name": "atomic.prescriptive.summary",
-                "is_supported": True,
-                "is_standard": False,
-                "samples": [],
-            },
-            {
-                "name": "renderer.answer",
-                "is_supported": False,
-                "is_standard": True,
-                "samples": [],
-            },
-            {
-                "name": "renderer.diagnostic.meta_properties",
-                "is_supported": True,
-                "is_standard": False,
-                "samples": [],
-            },
-            {
-                "name": "renderer.diagnostic.observed_value",
-                "is_supported": True,
-                "is_standard": True,
-                "samples": [],
-            },
-            {
-                "name": "renderer.diagnostic.status_icon",
-                "is_supported": True,
-                "is_standard": True,
-                "samples": [],
-            },
-            {
-                "name": "renderer.diagnostic.unexpected_statement",
-                "is_supported": True,
-                "is_standard": True,
-                "samples": [],
-            },
-            {
-                "name": "renderer.diagnostic.unexpected_table",
-                "is_supported": True,
-                "is_standard": True,
-                "samples": [],
-            },
-            {
-                "name": "renderer.prescriptive",
-                "is_supported": True,
-                "is_standard": True,
-                "samples": [],
-            },
-            {
-                "name": "renderer.question",
-                "is_supported": False,
-                "is_standard": True,
-                "samples": [],
-            },
-        ],
-        "metrics": [],
-        "tests": [],
-        "errors": [],
-=======
         },
         "gallery_examples": [],
         "renderers": [
@@ -212,7 +143,6 @@
             ],
             "production": [],
         },
->>>>>>> 0f0a3b43
     }
 
 
@@ -501,7 +431,6 @@
             )
         ],
         _registered_renderers,
-<<<<<<< HEAD
     )
     assert isinstance(renderer_diagnostics, list)
     assert len(renderer_diagnostics) == 10
@@ -549,8 +478,6 @@
 
     execution_engines = my_expectation._get_execution_engine_dict(
         upstream_metrics=upstream_metrics,
-=======
->>>>>>> 0f0a3b43
     )
     assert isinstance(renderer_diagnostics, list)
     assert len(renderer_diagnostics) == 10
