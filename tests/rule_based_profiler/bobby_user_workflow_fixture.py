--- conflicted
+++ resolved
@@ -26,38 +26,23 @@
     ] = [
         ExpectationConfiguration(
             **{
-<<<<<<< HEAD
                 "kwargs": {"min_value": 6179, "max_value": 9821, "mostly": 1.0},
-=======
-                "kwargs": {"min_value": 6712, "max_value": 9288, "mostly": 1.0},
->>>>>>> 19b08040
                 "expectation_type": "expect_table_row_count_to_be_between",
                 "meta": {
                     "profiler_details": {
                         "metric_configuration": {
                             "metric_name": "table.row_count",
-<<<<<<< HEAD
-                            "metric_domain_kwargs": {
-                                "batch_id": "021563e94d7866f395288f6e306aed9b"
-                            },
-                        }
-                    }
-                },
-            }
+                            "metric_domain_kwargs": {},
+                        }
+                    }
+                },
+            },
         ),
     ]
 
     my_column_ranges_rule_expectation_configurations_oneshot_sampling_method: List[
         ExpectationConfiguration
     ] = [
-=======
-                            "metric_domain_kwargs": {},
-                        }
-                    }
-                },
-            },
-        ),
->>>>>>> 19b08040
         ExpectationConfiguration(
             **{
                 "kwargs": {
