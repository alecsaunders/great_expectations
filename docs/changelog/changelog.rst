.. _changelog:

develop
-----------------
* Remove the "project new" option from the command line (since it is not implemented; users can only run "init" to create a new project).
* Update type detection for bigquery based on driver changes in pybigquery driver 0.4.14. Added a warning for users who are running an older pybigquery driver
* added execution tests to the NotebookRenderer to mitigate codegen risks
<<<<<<< HEAD
* Docs: update Usage Statistics section with info on new anonymous usage data collection```
* CLI: improve look/consistency of `docs list`, `suite list`, and `datasource list` output; add `store list` and `validation-operator list` commands

=======
* Fix AttributeError when validating expectations from a JSON file
>>>>>>> 65f441dc

0.9.7
-----------------
* Update marshmallow dependency to >3. NOTE: as of this release, you MUST use marshamllow >3.0, which REQUIRES python 3. (`#1187 <https://github.com/great-expectations/great_expectations/issues/1187>`_) @jcampbell
  - Schema checking is now stricter for expectation suites, and data_asset_name must not be present as a top-level
    key in expectation suite json. It is safe to remove.
  - Similarly, datasource configuration must now adhere strictly to the required schema, including having any
    required credentials stored in the "credentials" dictionary.
* New beta CLI command: `tap new` that generates an executable python file to expedite deployments. (`#1193 <https://github.com/great-expectations/great_expectations/issues/1193>`_) @Aylr
* bugfix in TableBatchKwargsGenerator docs
* Added feature maturity in README (`#1203 <https://github.com/great-expectations/great_expectations/issues/1203>`_) @kyleaton
* Fix failing test that should skip if postgresql not running (`#1199 <https://github.com/great-expectations/great_expectations/issues/1199>`_) @cicdw


0.9.6
-----------------
* validate result dict when instantiating an ExpectationValidationResult (`#1133 <https://github.com/great-expectations/great_expectations/issues/1133>`_)
* DataDocs: Expectation Suite name on Validation Result pages now link to Expectation Suite page
* `great_expectations init`: cli now asks user if csv has header when adding a Spark Datasource with csv file
* Improve support for using GCP Storage Bucket as a Data Docs Site backend (thanks @hammadzz)
* fix notebook renderer handling for expectations with no column kwarg and table not in their name (`#1194 <https://github.com/great-expectations/great_expectations/issues/1194>`_)


0.9.5
-----------------
* Fixed unexpected behavior with suite edit, data docs and jupyter
* pytest pinned to 5.3.5


0.9.4
-----------------
* Update CLI `init` flow to support snowflake transient tables
* Use filename for default expectation suite name in CLI `init`
* Tables created by SqlAlchemyDataset use a shorter name with 8 hex characters of randomness instead of a full uuid
* Better error message when config substitution variable is missing
* removed an unused directory in the GE folder
* removed obsolete config error handling
* Docs typo fixes
* Jupyter notebook improvements
* `great_expectations init` improvements
* Simpler messaging in valiation notebooks
* replaced hacky loop with suite list call in notebooks
* CLI suite new now supports `--empty` flag that generates an empty suite and opens a notebook
* add error handling to `init` flow for cases where user tries using a broken file


0.9.3
-----------------
* Add support for transient table creation in snowflake (#1012)
* Improve path support in TupleStoreBackend for better cross-platform compatibility
* New features on `ExpecatationSuite`
    - `.add_citation()`
    - `get_citations()`
* `SampleExpectationsDatasetProfiler` now leaves a citation containing the original batch kwargs
* `great_expectations suite edit` now uses batch_kwargs from citations if they exist
* Bugfix :: suite edit notebooks no longer blow away the existing suite while loading a batch of data
* More robust and tested logic in `suite edit`
* DataDocs: bugfixes and improvements for smaller viewports
* Bugfix :: fix for bug that crashes SampleExpectationsDatasetProfiler if unexpected_percent is of type decimal.Decimal (`#1109 <https://github.com/great-expectations/great_expectations/issues/1109>`_)


0.9.2
-----------------
* Fixes #1095
* Added a `list_expectation_suites` function to `data_context`, and a corresponding CLI function - `suite list`.
* CI no longer enforces legacy python tests.

0.9.1
------
* Bugfix for dynamic "How to Edit This Expectation Suite" command in DataDocs

0.9.0
-----------------

Version 0.9.0 is a major update to Great Expectations! The DataContext has continued to evolve into a powerful tool
for ensuring that Expectation Suites can properly represent the way users think about their data, and upgrading will
make it much easier to store and share expectation suites, and to build data docs that support your whole team.
You’ll get awesome new features including improvements to data docs look and the ability to choose and store metrics
for building flexible data quality dashboards.

The changes for version 0.9.0 fall into several broad areas:

1. Onboarding

Release 0.9.0 of Great Expectations makes it much easier to get started with the project. The `init` flow has grown
to support a much wider array of use cases and to use more natural language rather than introducing
GreatExpectations concepts earlier. You can more easily configure different backends and datasources, take advantage
of guided walkthroughs to find and profile data, and share project configurations with colleagues.

If you have already completed the `init` flow using a previous version of Great Expectations, you do not need to
rerun the command. However, **there are some small changes to your configuration that will be required**. See
:ref:`migrating_versions` for details.

2. CLI Command Improvements

With this release we have introduced a consistent naming pattern for accessing subcommands based on the noun (a
Great Expectations object like `suite` or `docs`) and verb (an action like `edit` or `new`). The new user experience
will allow us to more naturally organize access to CLI tools as new functionality is added.

3. Expectation Suite Naming and Namespace Changes

Defining shared expectation suites and validating data from different sources is much easier in this release. The
DataContext, which manages storage and configuration of expectations, validations, profiling, and data docs, no
longer requires that expectation suites live in a datasource-specific “namespace.” Instead, you should name suites
with the logical name corresponding to your data, making it easy to share them or validate against different data
sources. For example, the expectation suite "npi" for National Provider Identifier data can now be shared across
teams who access the same logical data in local systems using Pandas, on a distributed Spark cluster, or via a
relational database.

Batch Kwargs, or instructions for a datasource to build a batch of data, are similarly freed from a required
namespace, and you can more easily integrate Great Expectations into workflows where you do not need to use a
BatchKwargsGenerator (usually because you have a batch of data ready to validate, such as in a table or a known
directory).

The most noticeable impact of this API change is in the complete removal of the DataAssetIdentifier class. For
example, the `create_expectation_suite` and `get_batch` methods now no longer require a data_asset_name parameter,
relying only on the expectation_suite_name and batch_kwargs to do their job. Similarly, there is no more asset name
normalization required. See the upgrade guide for more information.

4. Metrics and Evaluation Parameter Stores

Metrics have received much more love in this release of Great Expectations! We've improved the system for declaring
evaluation parameters that support dependencies between different expectation suites, so you can easily identify a
particular field in the result of one expectation to use as the input into another. And the MetricsStore is now much
more flexible, supporting a new ValidationAction that makes it possible to select metrics from a validation result
to be saved in a database where they can power a dashboard.

5. Internal Type Changes and Improvements

Finally, in this release, we have done a lot of work under the hood to make things more robust, including updating
all of the internal objects to be more strongly typed. That change, while largely invisible to end users, paves the
way for some really exciting opportunities for extending Great Expectations as we build a bigger community around
the project.


We are really excited about this release, and encourage you to upgrade right away to take advantage of the more
flexible naming and simpler API for creating, accessing, and sharing your expectations. As always feel free to join
us on Slack for questions you don't see addressed!


0.8.9__develop
-----------------


0.8.8
-----------------
* Add support for allow_relative_error to expect_column_quantile_values_to_be_between, allowing Redshift users access
  to this expectation
* Add support for checking backend type information for datetime columns using expect_column_min_to_be_between and
  expect_column_max_to_be_between

0.8.7
-----------------
* Add support for expect_column_values_to_be_of_type for BigQuery backend (#940)
* Add image CDN for community usage stats
* Documentation improvements and fixes

0.8.6
-----------------
* Raise informative error if config variables are declared but unavailable
* Update ExpectationsStore defaults to be consistent across all FixedLengthTupleStoreBackend objects
* Add support for setting spark_options via SparkDFDatasource
* Include tail_weights by default when using build_continuous_partition_object
* Fix Redshift quantiles computation and type detection
* Allow boto3 options to be configured (#887)

0.8.5
-----------------
* BREAKING CHANGE: move all reader options from the top-level batch_kwargs object to a sub-dictionary called
  "reader_options" for SparkDFDatasource and PandasDatasource. This means it is no longer possible to specify
  supplemental reader-specific options at the top-level of `get_batch`,  `yield_batch_kwargs` or `build_batch_kwargs`
  calls, and instead, you must explicitly specify that they are reader_options, e.g. by a call such as:
  `context.yield_batch_kwargs(data_asset_name, reader_options={'encoding': 'utf-8'})`.
* BREAKING CHANGE: move all query_params from the top-level batch_kwargs object to a sub-dictionary called
  "query_params" for SqlAlchemyDatasource. This means it is no longer possible to specify supplemental query_params at
  the top-level of `get_batch`,  `yield_batch_kwargs` or `build_batch_kwargs`
  calls, and instead, you must explicitly specify that they are query_params, e.g. by a call such as:
  `context.yield_batch_kwargs(data_asset_name, query_params={'schema': 'foo'})`.
* Add support for filtering validation result suites and validation result pages to show only failed expectations in
  generated documentation
* Add support for limit parameter to batch_kwargs for all datasources: Pandas, SqlAlchemy, and SparkDF; add support
  to generators to support building batch_kwargs with limits specified.
* Include raw_query and query_params in query_generator batch_kwargs
* Rename generator keyword arguments from data_asset_name to generator_asset to avoid ambiguity with normalized names
* Consistently migrate timestamp from batch_kwargs to batch_id
* Include batch_id in validation results
* Fix issue where batch_id was not included in some generated datasets
* Fix rendering issue with expect_table_columns_to_match_ordered_list expectation
* Add support for GCP, including BigQuery and GCS
* Add support to S3 generator for retrieving directories by specifying the `directory_assets` configuration
* Fix warning regarding implicit class_name during init flow
* Expose build_generator API publicly on datasources
* Allow configuration of known extensions and return more informative message when SubdirReaderBatchKwargsGenerator cannot find
  relevant files.
* Add support for allow_relative_error on internal dataset quantile functions, and add support for
  build_continuous_partition_object in Redshift
* Fix truncated scroll bars in value_counts graphs


0.8.4.post0
----------------
* Correct a packaging issue resulting in missing notebooks in tarball release; update docs to reflect new notebook
locations.


0.8.4
-----------------
* Improved the tutorials that walk new users through the process of creating expectations and validating data
* Changed the flow of the init command - now it creates the scaffolding of the project and adds a datasource. After
  that users can choose their path.
* Added a component with links to useful tutorials to the index page of the Data Docs website
* Improved the UX of adding a SQL datasource in the CLI - now the CLI asks for specific credentials for Postgres,
  MySQL, Redshift and Snowflake, allows continuing debugging in the config file and has better error messages
* Added batch_kwargs information to DataDocs validation results
* Fix an issue affecting file stores on Windows


0.8.3
-----------------
* Fix a bug in data-docs' rendering of mostly parameter
* Correct wording for expect_column_proportion_of_unique_values_to_be_between
* Set charset and meta tags to avoid unicode decode error in some browser/backend configurations
* Improve formatting of empirical histograms in validation result data docs
* Add support for using environment variables in `config_variables_file_path`
* Documentation improvements and corrections


0.8.2.post0
------------
* Correct a packaging issue resulting in missing css files in tarball release


0.8.2
-----------------
* Add easier support for customizing data-docs css
* Use higher precision for rendering 'mostly' parameter in data-docs; add more consistent locale-based
  formatting in data-docs
* Fix an issue causing visual overlap of large numbers of validation results in build-docs index
* Documentation fixes (thanks @DanielOliver!) and improvements
* Minor CLI wording fixes
* Improved handling of MySql temporary tables
* Improved detection of older config versions


0.8.1
-----------------
* Fix an issue where version was reported as '0+unknown'


0.8.0
-----------------

Version 0.8.0 is a significant update to Great Expectations, with many improvements focused on configurability
and usability.  See the :ref:`migrating_versions` guide for more details on specific changes, which include
several breaking changes to configs and APIs.

Highlights include:

1. Validation Operators and Actions. Validation operators make it easy to integrate GE into a variety of pipeline runners. They
   offer one-line integration that emphasizes configurability. See the :ref:`validation_operators_and_actions`
   feature guide for more information.

   - The DataContext `get_batch` method no longer treats `expectation_suite_name` or `batch_kwargs` as optional; they
     must be explicitly specified.
   - The top-level GE validate method allows more options for specifying the specific data_asset class to use.

2. First-class support for plugins in a DataContext, with several features that make it easier to configure and
   maintain DataContexts across common deployment patterns.

   - **Environments**: A DataContext can now manage :ref:`environment_and_secrets` more easily thanks to more dynamic and
     flexible variable substitution.
   - **Stores**: A new internal abstraction for DataContexts, :ref:`stores_reference`, make extending GE easier by
     consolidating logic for reading and writing resources from a database, local, or cloud storage.
   - **Types**: Utilities configured in a DataContext are now referenced using `class_name` and `module_name` throughout
     the DataContext configuration, making it easier to extend or supplement pre-built resources. For now, the "type"
     parameter is still supported but expect it to be removed in a future release.

3. Partitioners: Batch Kwargs are clarified and enhanced to help easily reference well-known chunks of data using a
   partition_id. Batch ID and Batch Fingerprint help round out support for enhanced metadata around data
   assets that GE validates. See :ref:`batch_identifiers` for more information. The `GlobReaderBatchKwargsGenerator`,
   `QueryBatchKwargsGenerator`, `S3GlobReaderBatchKwargsGenerator`, `SubdirReaderBatchKwargsGenerator`, and `TableBatchKwargsGenerator` all support partition_id for
   easily accessing data assets.

4. Other Improvements:

   - We're beginning a long process of some under-the-covers refactors designed to make GE more maintainable as we
     begin adding additional features.
   - Restructured documentation: our docs have a new structure and have been reorganized to provide space for more
     easily adding and accessing reference material. Stay tuned for additional detail.
   - The command build-documentation has been renamed build-docs and now by
     default opens the Data Docs in the users' browser.

v0.7.11
-----------------
* Fix an issue where head() lost the column name for SqlAlchemyDataset objects with a single column
* Fix logic for the 'auto' bin selection of `build_continuous_partition_object`
* Add missing jinja2 dependency
* Fix an issue with inconsistent availability of strict_min and strict_max options on expect_column_values_to_be_between
* Fix an issue where expectation suite evaluation_parameters could be overriden by values during validate operation


v0.7.10
-----------------
* Fix an issue in generated documentation where the Home button failed to return to the index
* Add S3 Generator to module docs and improve module docs formatting
* Add support for views to QueryBatchKwargsGenerator
* Add success/failure icons to index page
* Return to uniform histogram creation during profiling to avoid large partitions for internal performance reasons


v0.7.9
-----------------
* Add an S3 generator, which will introspect a configured bucket and generate batch_kwargs from identified objects
* Add support to PandasDatasource and SparkDFDatasource for reading directly from S3
* Enhance the Site Index page in documentation so that validation results are sorted and display the newest items first
  when using the default run-id scheme
* Add a new utility method, `build_continuous_partition_object` which will build partition objects using the dataset
  API and so supports any GE backend.
* Fix an issue where columns with spaces in their names caused failures in some SqlAlchemyDataset and SparkDFDataset
  expectations
* Fix an issue where generated queries including null checks failed on MSSQL (#695)
* Fix an issue where evaluation parameters passed in as a set instead of a list could cause JSON serialization problems
  for the result object (#699)


v0.7.8
-----------------
* BREAKING: slack webhook URL now must be in the profiles.yml file (treat as a secret)
* Profiler improvements:
  - Display candidate profiling data assets in alphabetical order
  - Add columns to the expectation_suite meta during profiling to support human-readable description information
* Improve handling of optional dependencies during CLI init
* Improve documentation for create_expectations notebook
* Fix several anachronistic documentation and docstring phrases (#659, #660, #668, #681; #thanks @StevenMMortimer)
* Fix data docs rendering issues:
  - documentation rendering failure from unrecognized profiled column type (#679; thanks @dinedal))
  - PY2 failure on encountering unicode (#676)


0.7.7
-----------------
* Standardize the way that plugin module loading works. DataContext will begin to use the new-style class and plugin
  identification moving forward; yml configs should specify class_name and module_name (with module_name optional for
  GE types). For now, it is possible to use the "type" parameter in configuration (as before).
* Add support for custom data_asset_type to all datasources
* Add support for strict_min and strict_max to inequality-based expectations to allow strict inequality checks
  (thanks @RoyalTS!)
* Add support for reader_method = "delta" to SparkDFDatasource
* Fix databricks generator (thanks @sspitz3!)
* Improve performance of DataContext loading by moving optional import
* Fix several memory and performance issues in SparkDFDataset.
  - Use only distinct value count instead of bringing values to driver
  - Migrate away from UDF for set membership, nullity, and regex expectations
* Fix several UI issues in the data_documentation
  - Move prescriptive dataset expectations to Overview section
  - Fix broken link on Home breadcrumb
  - Scroll follows navigation properly
  - Improved flow for long items in value_set
  - Improved testing for ValidationRenderer
  - Clarify dependencies introduced in documentation sites
  - Improve testing and documentation for site_builder, including run_id filter
  - Fix missing header in Index page and cut-off tooltip
  - Add run_id to path for validation files


0.7.6
-----------------
* New Validation Renderer! Supports turning validation results into HTML and displays differences between the expected
  and the observed attributes of a dataset.
* Data Documentation sites are now fully configurable; a data context can be configured to generate multiple
  sites built with different GE objects to support a variety of data documentation use cases. See data documentation
  guide for more detail.
* CLI now has a new top-level command, `build-documentation` that can support rendering documentation for specified
  sites and even named data assets in a specific site.
* Introduced DotDict and LooselyTypedDotDict classes that allow to enforce typing of dictionaries.
* Bug fixes: improved internal logic of rendering data documentation, slack notification, and CLI profile command when
  datasource argument was not provided.

0.7.5
-----------------
* Fix missing requirement for pypandoc brought in from markdown support for notes rendering.

0.7.4
-----------------
* Fix numerous rendering bugs and formatting issues for rendering documentation.
* Add support for pandas extension dtypes in pandas backend of expect_column_values_to_be_of_type and
  expect_column_values_to_be_in_type_list and fix bug affecting some dtype-based checks.
* Add datetime and boolean column-type detection in BasicDatasetProfiler.
* Improve BasicDatasetProfiler performance by disabling interactive evaluation when output of expectation is not
  immediately used for determining next expectations in profile.
* Add support for rendering expectation_suite and expectation_level notes from meta in docs.
* Fix minor formatting issue in readthedocs documentation.

0.7.3
-----------------
* BREAKING: Harmonize expect_column_values_to_be_of_type and expect_column_values_to_be_in_type_list semantics in
  Pandas with other backends, including support for None type and type_list parameters to support profiling.
  *These type expectations now rely exclusively on native python or numpy type names.*
* Add configurable support for Custom DataAsset modules to DataContext
* Improve support for setting and inheriting custom data_asset_type names
* Add tooltips with expectations backing data elements to rendered documentation
* Allow better selective disabling of tests (thanks @RoyalITS)
* Fix documentation build errors causing missing code blocks on readthedocs
* Update the parameter naming system in DataContext to reflect data_asset_name *and* expectation_suite_name
* Change scary warning about discarding expectations to be clearer, less scary, and only in log
* Improve profiler support for boolean types, value_counts, and type detection
* Allow user to specify data_assets to profile via CLI
* Support CLI rendering of expectation_suite and EVR-based documentation

0.7.2
-----------------
* Improved error detection and handling in CLI "add datasource" feature
* Fixes in rendering of profiling results (descriptive renderer of validation results)
* Query Generator of SQLAlchemy datasource adds tables in non-default schemas to the data asset namespace
* Added convenience methods to display HTML renderers of sections in Jupyter notebooks
* Implemented prescriptive rendering of expectations for most expectation types

0.7.1
------------

* Added documentation/tutorials/videos for onboarding and new profiling and documentation features
* Added prescriptive documentation built from expectation suites
* Improved index, layout, and navigation of data context HTML documentation site
* Bug fix: non-Python files were not included in the package
* Improved the rendering logic to gracefully deal with failed expectations
* Improved the basic dataset profiler to be more resilient
* Implement expect_column_values_to_be_of_type, expect_column_values_to_be_in_type_list for SparkDFDataset
* Updated CLI with a new documentation command and improved profile and render commands
* Expectation suites and validation results within a data context are saved in a more readable form (with indentation)
* Improved compatibility between SparkDatasource and InMemoryGenerator
* Optimization for Pandas column type checking
* Optimization for Spark duplicate value expectation (thanks @orenovadia!)
* Default run_id format no longer includes ":" and specifies UTC time
* Other internal improvements and bug fixes


0.7.0
------------

Version 0.7 of Great Expectations is HUGE. It introduces several major new features
and a large number of improvements, including breaking API changes.

The core vocabulary of expectations remains consistent. Upgrading to
the new version of GE will primarily require changes to code that
uses data contexts; existing expectation suites will require only changes
to top-level names.

 * Major update of Data Contexts. Data Contexts now offer significantly \
   more support for building and maintaining expectation suites and \
   interacting with existing pipeline systems, including providing a namespace for objects.\
   They can handle integrating, registering, and storing validation results, and
   provide a namespace for data assets, making **batches** first-class citizens in GE.
   Read more: :ref:`data_context` or :py:mod:`great_expectations.data_context`

 * Major refactor of autoinspect. Autoinspect is now built around a module
   called "profile" which provides a class-based structure for building
   expectation suites. There is no longer a default  "autoinspect_func" --
   calling autoinspect requires explicitly passing the desired profiler. See :ref:`profiling`

 * New "Compile to Docs" feature produces beautiful documentation from expectations and expectation
   validation reports, helping keep teams on the same page.

 * Name clarifications: we've stopped using the overloaded terms "expectations
   config" and "config" and instead use "expectation suite" to refer to a
   collection (or suite!) of expectations that can be used for validating a
   data asset.

   - Expectation Suites include several top level keys that are useful \
     for organizing content in a data context: data_asset_name, \
     expectation_suite_name, and data_asset_type. When a data_asset is \
     validated, those keys will be placed in the `meta` key of the \
     validation result.

 * Major enhancement to the CLI tool including `init`, `render` and more flexibility with `validate`

 * Added helper notebooks to make it easy to get started. Each notebook acts as a combination of \
   tutorial and code scaffolding, to help you quickly learn best practices by applying them to \
   your own data.

 * Relaxed constraints on expectation parameter values, making it possible to declare many column
   aggregate expectations in a way that is always "vacuously" true, such as
   ``expect_column_values_to_be_between`` ``None`` and ``None``. This makes it possible to progressively
   tighten expectations while using them as the basis for profiling results and documentation.

  * Enabled caching on dataset objects by default.

 * Bugfixes and improvements:

   * New expectations:

     * expect_column_quantile_values_to_be_between
     * expect_column_distinct_values_to_be_in_set

   * Added support for ``head`` method on all current backends, returning a PandasDataset
   * More implemented expectations for SparkDF Dataset with optimizations

     * expect_column_values_to_be_between
     * expect_column_median_to_be_between
     * expect_column_value_lengths_to_be_between

   * Optimized histogram fetching for SqlalchemyDataset and SparkDFDataset
   * Added cross-platform internal partition method, paving path for improved profiling
   * Fixed bug with outputstrftime not being honored in PandasDataset
   * Fixed series naming for column value counts
   * Standardized naming for expect_column_values_to_be_of_type
   * Standardized and made explicit use of sample normalization in stdev calculation
   * Added from_dataset helper
   * Internal testing improvements
   * Documentation reorganization and improvements
   * Introduce custom exceptions for more detailed error logs

0.6.1
------------
* Re-add testing (and support) for py2
* NOTE: Support for SqlAlchemyDataset and SparkDFDataset is enabled via optional install \
  (e.g. ``pip install great_expectations[sqlalchemy]`` or ``pip install great_expectations[spark]``)

0.6.0
------------
* Add support for SparkDFDataset and caching (HUGE work from @cselig)
* Migrate distributional expectations to new testing framework
* Add support for two new expectations: expect_column_distinct_values_to_contain_set
  and expect_column_distinct_values_to_equal_set (thanks @RoyalTS)
* FUTURE BREAKING CHANGE: The new cache mechanism for Datasets, \
  when enabled, causes GE to assume that dataset does not change between evaluation of individual expectations. \
  We anticipate this will become the future default behavior.
* BREAKING CHANGE: Drop official support pandas < 0.22

0.5.1
---------------
* **Fix** issue where no result_format available for expect_column_values_to_be_null caused error
* Use vectorized computation in pandas (#443, #445; thanks @RoyalTS)


0.5.0
----------------
* Restructured class hierarchy to have a more generic DataAsset parent that maintains expectation logic separate \
  from the tabular organization of Dataset expectations
* Added new FileDataAsset and associated expectations (#416 thanks @anhollis)
* Added support for date/datetime type columns in some SQLAlchemy expectations (#413)
* Added support for a multicolumn expectation, expect multicolumn values to be unique (#408)
* **Optimization**: You can now disable `partial_unexpected_counts` by setting the `partial_unexpected_count` value to \
  0 in the result_format argument, and we do not compute it when it would not be returned. (#431, thanks @eugmandel)
* **Fix**: Correct error in unexpected_percent computations for sqlalchemy when unexpected values exceed limit (#424)
* **Fix**: Pass meta object to expectation result (#415, thanks @jseeman)
* Add support for multicolumn expectations, with `expect_multicolumn_values_to_be_unique` as an example (#406)
* Add dataset class to from_pandas to simplify using custom datasets (#404, thanks @jtilly)
* Add schema support for sqlalchemy data context (#410, thanks @rahulj51)
* Minor documentation, warning, and testing improvements (thanks @zdog).


0.4.5
----------------
* Add a new autoinspect API and remove default expectations.
* Improve details for expect_table_columns_to_match_ordered_list (#379, thanks @rlshuhart)
* Linting fixes (thanks @elsander)
* Add support for dataset_class in from_pandas (thanks @jtilly)
* Improve redshift compatibility by correcting faulty isnull operator (thanks @avanderm)
* Adjust partitions to use tail_weight to improve JSON compatibility and
  support special cases of KL Divergence (thanks @anhollis)
* Enable custom_sql datasets for databases with multiple schemas, by
  adding a fallback for column reflection (#387, thanks @elsander)
* Remove `IF NOT EXISTS` check for custom sql temporary tables, for
  Redshift compatibility (#372, thanks @elsander)
* Allow users to pass args/kwargs for engine creation in
  SqlAlchemyDataContext (#369, thanks @elsander)
* Add support for custom schema in SqlAlchemyDataset (#370, thanks @elsander)
* Use getfullargspec to avoid deprecation warnings.
* Add expect_column_values_to_be_unique to SqlAlchemyDataset
* **Fix** map expectations for categorical columns (thanks @eugmandel)
* Improve internal testing suite (thanks @anhollis and @ccnobbli)
* Consistently use value_set instead of mixing value_set and values_set (thanks @njsmith8)

0.4.4
----------------
* Improve CLI help and set CLI return value to the number of unmet expectations
* Add error handling for empty columns to SqlAlchemyDataset, and associated tests
* **Fix** broken support for older pandas versions (#346)
* **Fix** pandas deepcopy issue (#342)

0.4.3
-------
* Improve type lists in expect_column_type_to_be[_in_list] (thanks @smontanaro and @ccnobbli)
* Update cli to use entry_points for conda compatibility, and add version option to cli
* Remove extraneous development dependency to airflow
* Address SQlAlchemy warnings in median computation
* Improve glossary in documentation
* Add 'statistics' section to validation report with overall validation results (thanks @sotte)
* Add support for parameterized expectations
* Improve support for custom expectations with better error messages (thanks @syk0saje)
* Implement expect_column_value_lenghts_to_[be_between|equal] for SQAlchemy (thanks @ccnobbli)
* **Fix** PandasDataset subclasses to inherit child class

0.4.2
-------
* **Fix** bugs in expect_column_values_to_[not]_be_null: computing unexpected value percentages and handling all-null (thanks @ccnobbli)
* Support mysql use of Decimal type (thanks @bouke-nederstigt)
* Add new expectation expect_column_values_to_not_match_regex_list.

  * Change behavior of expect_column_values_to_match_regex_list to use python re.findall in PandasDataset, relaxing \
    matching of individuals expressions to allow matches anywhere in the string.

* **Fix** documentation errors and other small errors (thanks @roblim, @ccnobbli)

0.4.1
-------
* Correct inclusion of new data_context module in source distribution

0.4.0
-------
* Initial implementation of data context API and SqlAlchemyDataset including implementations of the following \
  expectations:

  * expect_column_to_exist
  * expect_table_row_count_to_be
  * expect_table_row_count_to_be_between
  * expect_column_values_to_not_be_null
  * expect_column_values_to_be_null
  * expect_column_values_to_be_in_set
  * expect_column_values_to_be_between
  * expect_column_mean_to_be
  * expect_column_min_to_be
  * expect_column_max_to_be
  * expect_column_sum_to_be
  * expect_column_unique_value_count_to_be_between
  * expect_column_proportion_of_unique_values_to_be_between

* Major refactor of output_format to new result_format parameter. See docs for full details:

  * exception_list and related uses of the term exception have been renamed to unexpected
  * Output formats are explicitly hierarchical now, with BOOLEAN_ONLY < BASIC < SUMMARY < COMPLETE. \
    All *column_aggregate_expectation* expectations now return element count and related information included at the \
    BASIC level or higher.

* New expectation available for parameterized distributions--\
  expect_column_parameterized_distribution_ks_test_p_value_to_be_greater_than (what a name! :) -- (thanks @ccnobbli)
* ge.from_pandas() utility (thanks @schrockn)
* Pandas operations on a PandasDataset now return another PandasDataset (thanks @dlwhite5)
* expect_column_to_exist now takes a column_index parameter to specify column order (thanks @louispotok)
* Top-level validate option (ge.validate())
* ge.read_json() helper (thanks @rjurney)
* Behind-the-scenes improvements to testing framework to ensure parity across data contexts.
* Documentation improvements, bug-fixes, and internal api improvements

0.3.2
-------
* Include requirements file in source dist to support conda

0.3.1
--------
* **Fix** infinite recursion error when building custom expectations
* Catch dateutil parsing overflow errors

0.2
-----
* Distributional expectations and associated helpers are improved and renamed to be more clear regarding the tests they apply
* Expectation decorators have been refactored significantly to streamline implementing expectations and support custom expectations
* API and examples for custom expectations are available
* New output formats are available for all expectations
* Significant improvements to test suite and compatibility<|MERGE_RESOLUTION|>--- conflicted
+++ resolved
@@ -5,13 +5,9 @@
 * Remove the "project new" option from the command line (since it is not implemented; users can only run "init" to create a new project).
 * Update type detection for bigquery based on driver changes in pybigquery driver 0.4.14. Added a warning for users who are running an older pybigquery driver
 * added execution tests to the NotebookRenderer to mitigate codegen risks
-<<<<<<< HEAD
 * Docs: update Usage Statistics section with info on new anonymous usage data collection```
-* CLI: improve look/consistency of `docs list`, `suite list`, and `datasource list` output; add `store list` and `validation-operator list` commands
-
-=======
+* CLI: improve look/consistency of `docs list`, `suite list`, and `datasource list` output; add `store list` and `validation-operator list` commands great_expectations/core/logging/usage_statistics.py
 * Fix AttributeError when validating expectations from a JSON file
->>>>>>> 65f441dc
 
 0.9.7
 -----------------
