--- conflicted
+++ resolved
@@ -223,9 +223,6 @@
               type: 'category',
               label: 'Adding Features to Custom Expectations',
               items: [
-<<<<<<< HEAD
-                'guides/expectations/contributing/how_to_contribute_a_new_expectation_to_great_expectations',
-=======
                 'guides/expectations/features_custom_expectations/how_to_add_sqlalchemy_support_for_an_expectation',
                 'guides/expectations/features_custom_expectations/how_to_add_spark_support_for_an_expectation',
                 'guides/expectations/features_custom_expectations/how_to_add_text_renderers_for_an_expectation',
@@ -233,7 +230,6 @@
                 'guides/expectations/features_custom_expectations/how_to_add_input_validation_for_an_expectation',
                 // 'guides/expectations/creating_custom_expectations/how_to_create_custom_expectations_from_a_sql_query',
                 //'guides/expectations/creating_custom_expectations/how_to_create_custom_parameterized_expectations'
->>>>>>> 7dd96f45
               ]
             },
             //{
